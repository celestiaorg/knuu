--- conflicted
+++ resolved
@@ -3,10 +3,6 @@
 count := 1
 timeout := 120m
 
-<<<<<<< HEAD
-test: 
-	KNUU_TIMEOUT=120m go test -v $(pkgs) -run $(run) -count=$(count) -timeout $(timeout)
-=======
 ## help: Show this help message
 help: Makefile
 	@echo " Choose a command run in "$(PROJECTNAME)":"
@@ -64,6 +60,5 @@
 
 ## test: Run the testsuite
 test: vet 
-	KNUU_TIMEOUT=120m go test -v $(pkgs) -run $(run) -count=$(count) -timeout 120m
->>>>>>> 994378c3
+	KNUU_TIMEOUT=120m go test -v $(pkgs) -run $(run) -count=$(count) -timeout $(timeout)
 .PHONY: test