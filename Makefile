pkgs := $(shell go list ./...)
run := .
count := 1
timeout := 120m

## help: Show this help message
help: Makefile
	@echo " Choose a command run in "$(PROJECTNAME)":"
	@sed -n 's/^##//p' $< | column -t -s ':' |  sed -e 's/^/ /'
.PHONY: help

## clean: clean testcache
clean:
	@echo "--> Clearing testcache"
	@go clean --testcache
	@rm coverage.txt
.PHONY: clean

## cover: generate to code coverage report.
cover:
	@echo "--> Generating Code Coverage"
	@go install github.com/ory/go-acc@latest
	@go-acc -o coverage.txt $(pkgs)
.PHONY: cover

## deps: Install dependencies
deps:
	@echo "--> Installing dependencies"
	@go mod download
	@go mod tidy
.PHONY: deps

## lint: Run linters golangci-lint and markdownlint.
lint: vet
	@echo "--> Running markdownlint"
	@markdownlint --config .markdownlint.yaml '**/*.md'
	@echo "--> Running yamllint"
	@yamllint --no-warnings . -c .yamllint.yml
	@echo "--> Running actionlint"
	@actionlint
	@echo "--> Running govulncheck"
	@govulncheck ./...
	@echo "--> Running golangci-lint"
	@golangci-lint run
.PHONY: lint

## fmt: Run fixes for linters.
fmt:
	@echo "--> Formatting markdownlint"
	@markdownlint --config .markdownlint.yaml '**/*.md' -f
	@echo "--> Formatting go"
	@golangci-lint run --fix
.PHONY: fmt

## vet: Run go vet
vet: 
	@echo "--> Running go vet"
	@go vet $(pkgs)
.PHONY: vet

## test: Run the testsuite
test: vet 
<<<<<<< HEAD
	go test -v $(pkgs) -run $(run) -count=$(count) -timeout 120m
=======
	KNUU_TIMEOUT=120m go test -v $(pkgs) -run $(run) -count=$(count) -timeout $(timeout)
>>>>>>> 20f3ce9f
.PHONY: test<|MERGE_RESOLUTION|>--- conflicted
+++ resolved
@@ -60,9 +60,5 @@
 
 ## test: Run the testsuite
 test: vet 
-<<<<<<< HEAD
-	go test -v $(pkgs) -run $(run) -count=$(count) -timeout 120m
-=======
-	KNUU_TIMEOUT=120m go test -v $(pkgs) -run $(run) -count=$(count) -timeout $(timeout)
->>>>>>> 20f3ce9f
+	go test -v $(pkgs) -run $(run) -count=$(count) -timeout $(timeout)
 .PHONY: test