package basic

import (
	"context"
	"testing"
	"time"

	"github.com/stretchr/testify/require"

	"github.com/celestiaorg/knuu/pkg/builder"
	"github.com/celestiaorg/knuu/pkg/instance"
	"github.com/celestiaorg/knuu/pkg/knuu"
)

// This test is just an example to show how to
// setup the test instance to be built from a git repo
func TestBuildFromGit(t *testing.T) {
	t.Parallel()
	// Setup

	ctx, cancel := context.WithTimeout(context.Background(), 45*time.Minute)
	defer cancel()

	// The default image builder is kaniko here
	kn, err := knuu.New(ctx)
	require.NoError(t, err, "Error creating knuu")

	builderInstance, err := kn.NewInstance("git-builder")
	require.NoError(t, err, "Error creating instance")

	// This is a blocking call which builds the image from git repo
	err = builderInstance.SetGitRepo(ctx, builder.GitContext{
		Repo:   "https://github.com/celestiaorg/celestia-app.git",
		Branch: "main",
		// Commit:   "5ce94f4f010e366df301d25cd5d797c3147ff884",
		Username: "",
		Password: "",
	})
	require.NoError(t, err, "Error setting git repo")

	require.NoError(t, builderInstance.SetCommand("sleep", "infinity"), "Error setting command")

	err = builderInstance.AddFileBytes([]byte("Hello, world!"), "/home/hello.txt", "root:root")
	require.NoError(t, err, "Error adding file")

	require.NoError(t, builderInstance.Commit(), "Error committing instance")

	t.Cleanup(func() {
		require.NoError(t, instance.BatchDestroy(ctx, builderInstance))
	})

	// Test logic
<<<<<<< HEAD

	require.NoError(t, builderInstance.Start(ctx), "Error starting instance")
=======
	require.NoError(t, instance.Start(), "Error starting instance")
>>>>>>> 997cee2d

	data, err := builderInstance.GetFileBytes(ctx, "/home/hello.txt")
	require.NoError(t, err, "Error getting file bytes")

	require.Equal(t, []byte("Hello, world!"), data, "File bytes do not match")
}<|MERGE_RESOLUTION|>--- conflicted
+++ resolved
@@ -49,13 +49,7 @@
 		require.NoError(t, instance.BatchDestroy(ctx, builderInstance))
 	})
 
-	// Test logic
-<<<<<<< HEAD
-
 	require.NoError(t, builderInstance.Start(ctx), "Error starting instance")
-=======
-	require.NoError(t, instance.Start(), "Error starting instance")
->>>>>>> 997cee2d
 
 	data, err := builderInstance.GetFileBytes(ctx, "/home/hello.txt")
 	require.NoError(t, err, "Error getting file bytes")
