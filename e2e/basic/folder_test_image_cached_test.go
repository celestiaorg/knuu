package basic

import (
	"fmt"
	"sync"
	"testing"

	"github.com/stretchr/testify/assert"

	"github.com/celestiaorg/knuu/pkg/knuu"
)

func TestFolderCached(t *testing.T) {
	t.Parallel()

	// Setup
	executor, err := knuu.NewExecutor()
	if err != nil {
		t.Fatalf("Error creating executor: %v", err)
	}

	// Test logic
	const numberOfInstances = 10
	instances := make([]*knuu.Instance, numberOfInstances)

	for i := 0; i < numberOfInstances; i++ {
		instanceName := fmt.Sprintf("web%d", i+1)
<<<<<<< HEAD
		instances[i] = assertCreateInstanceNginxWithVolumeOwner(t, instanceName)
=======
		instance, err := knuu.NewInstance(instanceName)
		if err != nil {
			t.Fatalf("Error creating instance '%v': %v", instanceName, err)
		}
		err = instance.SetImage("docker.io/nginx:latest")
		if err != nil {
			t.Fatalf("Error setting image for '%v': %v", instanceName, err)
		}
		instance.AddPortTCP(80)
		_, err = instance.ExecuteCommand("mkdir", "-p", "/usr/share/nginx/html")
		if err != nil {
			t.Fatalf("Error executing command for '%v': %v", instanceName, err)
		}
		err = instance.AddVolumeWithOwner("/usr/share/nginx/html", "1Gi", 0)
		if err != nil {
			t.Fatalf("Error adding volume: %v", err)
		}
		err = instance.Commit()
		if err != nil {
			t.Fatalf("Error committing instance '%v': %v", instanceName, err)
		}

		instances[i] = instance
>>>>>>> 0cccd1f4
	}

	var wgFolders sync.WaitGroup
	for i, instance := range instances {
		wgFolders.Add(1)
		go func(i int, instance *knuu.Instance) {
			defer wgFolders.Done()
			instanceName := fmt.Sprintf("web%d", i+1)
			// adding the folder after the Commit, it will help us to use a cached image.
			err := instance.AddFolder("resources/html", "/usr/share/nginx/html", "0:0")
			if err != nil {
				t.Fatalf("Error adding file to '%v': %v", instanceName, err)
			}
		}(i, instance)
	}
	wgFolders.Wait()

	// Cleanup
	t.Cleanup(func() {
		err := assertCleanupInstances(t, executor, instances)
		if err != nil {
			t.Fatalf("Error cleaning up: %v", err)
		}
	})

	// Test logic
	for _, instance := range instances {
		err = instance.StartAsync()
		if err != nil {
			t.Fatalf("Error waiting for instance to be running: %v", err)
		}
	}

	for _, instance := range instances {
		webIP, err := instance.GetIP()
		if err != nil {
			t.Fatalf("Error getting IP: %v", err)
		}

		err = instance.WaitInstanceIsRunning()
		if err != nil {
			t.Fatalf("Error waiting for instance to be running: %v", err)
		}

		wget, err := executor.ExecuteCommand("wget", "-q", "-O", "-", webIP)
		if err != nil {
			t.Fatalf("Error executing command: %v", err)
		}

<<<<<<< HEAD
		assert.Contains(t, "Hello World!", wget)
=======
		assert.Contains(t, wget, "Hello World!")
>>>>>>> 0cccd1f4
	}
}<|MERGE_RESOLUTION|>--- conflicted
+++ resolved
@@ -25,33 +25,7 @@
 
 	for i := 0; i < numberOfInstances; i++ {
 		instanceName := fmt.Sprintf("web%d", i+1)
-<<<<<<< HEAD
 		instances[i] = assertCreateInstanceNginxWithVolumeOwner(t, instanceName)
-=======
-		instance, err := knuu.NewInstance(instanceName)
-		if err != nil {
-			t.Fatalf("Error creating instance '%v': %v", instanceName, err)
-		}
-		err = instance.SetImage("docker.io/nginx:latest")
-		if err != nil {
-			t.Fatalf("Error setting image for '%v': %v", instanceName, err)
-		}
-		instance.AddPortTCP(80)
-		_, err = instance.ExecuteCommand("mkdir", "-p", "/usr/share/nginx/html")
-		if err != nil {
-			t.Fatalf("Error executing command for '%v': %v", instanceName, err)
-		}
-		err = instance.AddVolumeWithOwner("/usr/share/nginx/html", "1Gi", 0)
-		if err != nil {
-			t.Fatalf("Error adding volume: %v", err)
-		}
-		err = instance.Commit()
-		if err != nil {
-			t.Fatalf("Error committing instance '%v': %v", instanceName, err)
-		}
-
-		instances[i] = instance
->>>>>>> 0cccd1f4
 	}
 
 	var wgFolders sync.WaitGroup
@@ -101,10 +75,6 @@
 			t.Fatalf("Error executing command: %v", err)
 		}
 
-<<<<<<< HEAD
-		assert.Contains(t, "Hello World!", wget)
-=======
 		assert.Contains(t, wget, "Hello World!")
->>>>>>> 0cccd1f4
 	}
 }