package bittwister

import (
	"context"
	"testing"

	"github.com/sirupsen/logrus"
	"github.com/stretchr/testify/suite"

	"github.com/celestiaorg/knuu/pkg/knuu"
)

type Suite struct {
	suite.Suite
	Knuu *knuu.Knuu
}

func (s *Suite) SetupSuite() {
<<<<<<< HEAD
	var (
		err error
		ctx = context.Background()
	)
	s.Knuu, err = knuu.New(ctx, knuu.Options{EnableProxy: true})
=======
	ctx := context.Background()

	var err error
	s.Knuu, err = knuu.New(ctx, knuu.Options{
		ProxyEnabled: true,
	})
>>>>>>> 73b30c8b
	s.Require().NoError(err)
	s.T().Logf("Scope: %s", s.Knuu.Scope())
	s.Knuu.HandleStopSignal(ctx)
}

func (s *Suite) TearDownSuite() {
	s.T().Cleanup(func() {
		logrus.Info("Tearing down test suite...")
		err := s.Knuu.CleanUp(context.Background())
		if err != nil {
			s.T().Logf("Error cleaning up test suite: %v", err)
		}
	})
}

func TestRunSuite(t *testing.T) {
	suite.Run(t, new(Suite))
}<|MERGE_RESOLUTION|>--- conflicted
+++ resolved
@@ -16,20 +16,11 @@
 }
 
 func (s *Suite) SetupSuite() {
-<<<<<<< HEAD
 	var (
 		err error
 		ctx = context.Background()
 	)
-	s.Knuu, err = knuu.New(ctx, knuu.Options{EnableProxy: true})
-=======
-	ctx := context.Background()
-
-	var err error
-	s.Knuu, err = knuu.New(ctx, knuu.Options{
-		ProxyEnabled: true,
-	})
->>>>>>> 73b30c8b
+	s.Knuu, err = knuu.New(ctx, knuu.Options{ProxyEnabled: true})
 	s.Require().NoError(err)
 	s.T().Logf("Scope: %s", s.Knuu.Scope())
 	s.Knuu.HandleStopSignal(ctx)
