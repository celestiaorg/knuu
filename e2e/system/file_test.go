--- conflicted
+++ resolved
@@ -5,7 +5,6 @@
 	"io"
 	"net/http"
 	"os"
-	"strings"
 	"time"
 
 	"github.com/celestiaorg/knuu/pkg/instance"
@@ -33,28 +32,17 @@
 	s.T().Log("Creating nginx instance with volume")
 	serverfile := s.createNginxInstanceWithVolume(ctx, namePrefix+"-serverfile")
 
-<<<<<<< HEAD
 	s.T().Log("Adding file to nginx instance")
 	err = retryOperation(func() error {
-		return serverfile.AddFile(resourcesHTML+"/index.html", nginxHTMLPath+"/index.html", "0:0")
+		return serverfile.Storage().AddFile(resourcesHTML+"/index.html", nginxHTMLPath+"/index.html", "0:0")
 	}, maxRetries)
-	if err != nil {
-		s.Require().NoError(err, "Error adding file to nginx instance")
-	}
+	s.Require().NoError(err, "Error adding file to nginx instance")
 
 	s.T().Log("Committing changes")
 	err = retryOperation(func() error {
-		return serverfile.Commit()
+		return serverfile.Build().Commit(ctx)
 	}, maxRetries)
-	if err != nil {
-		s.Require().NoError(err, "Error committing changes")
-	}
-=======
-	err = serverfile.Storage().AddFile(resourcesHTML+"/index.html", nginxHTMLPath+"/index.html", "0:0")
-	s.Require().NoError(err)
-
-	s.Require().NoError(serverfile.Build().Commit(ctx))
->>>>>>> edf5f292
+	s.Require().NoError(err, "Error committing changes")
 
 	s.T().Cleanup(func() {
 		s.T().Log("Cleaning up instances")
@@ -65,55 +53,32 @@
 	})
 
 	// Test logic
-<<<<<<< HEAD
 	s.T().Log("Getting server IP")
 	var serverfileIP string
 	err = retryOperation(func() error {
 		var err error
-		serverfileIP, err = serverfile.GetIP(ctx)
+		serverfileIP, err = serverfile.Network().GetIP(ctx)
 		return err
 	}, maxRetries)
-	if err != nil {
-		s.Require().NoError(err, "Error getting server IP")
-	}
+	s.Require().NoError(err, "Error getting server IP")
 
 	s.T().Log("Starting server")
 	err = retryOperation(func() error {
-		return serverfile.Start(ctx)
+		return serverfile.Execution().Start(ctx)
 	}, maxRetries)
-	if err != nil {
-		s.Require().NoError(err, "Error starting server")
-	}
+	s.Require().NoError(err, "Error starting server")
 
 	s.T().Log("Executing wget command")
 	var wget string
 	err = retryOperation(func() error {
 		var err error
-		wget, err = executor.ExecuteCommand(ctx, "wget", "-q", "-O", "-", serverfileIP)
+		wget, err = executor.Execution().ExecuteCommand(ctx, "wget", "-q", "-O", "-", serverfileIP)
 		return err
 	}, maxRetries)
-	if err != nil {
-		s.Require().NoError(err, "Error executing wget command")
-	}
+	s.Require().NoError(err, "Error executing wget command")
 
 	s.T().Log("Asserting wget output")
-	if !strings.Contains(wget, "Hello World!") {
-		s.Require().NoError(err, "Expected 'Hello World!' in wget output, but got: %s", wget)
-	}
-
-	s.T().Log("Test completed successfully")
-=======
-
-	serverfileIP, err := serverfile.Network().GetIP(ctx)
-	s.Require().NoError(err)
-
-	s.Require().NoError(serverfile.Execution().Start(ctx))
-
-	wget, err := executor.Execution().ExecuteCommand(ctx, "wget", "-q", "-O", "-", serverfileIP)
-	s.Require().NoError(err)
-
 	s.Assert().Contains(wget, "Hello World!")
->>>>>>> edf5f292
 }
 
 func (s *Suite) TestDownloadFileFromRunningInstance() {
