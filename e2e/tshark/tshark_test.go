--- conflicted
+++ resolved
@@ -13,15 +13,10 @@
 	"github.com/stretchr/testify/require"
 	"k8s.io/apimachinery/pkg/api/resource"
 
-<<<<<<< HEAD
-	"github.com/celestiaorg/knuu/pkg/knuu"
-	"github.com/celestiaorg/knuu/pkg/sidecars/tshark"
-=======
-	"github.com/celestiaorg/knuu/pkg/instance"
 	"github.com/celestiaorg/knuu/pkg/k8s"
 	"github.com/celestiaorg/knuu/pkg/knuu"
 	"github.com/celestiaorg/knuu/pkg/minio"
->>>>>>> a122afa4
+	"github.com/celestiaorg/knuu/pkg/sidecars/tshark"
 )
 
 const (
@@ -63,12 +58,9 @@
 	require.NoError(t, target.SetImage(ctx, "busybox"))
 	require.NoError(t, target.SetCommand("sleep", "infinity"))
 
-<<<<<<< HEAD
 	t.Log("deploying minio as s3 backend")
 	require.NoError(t, kn.MinioClient.DeployMinio(ctx))
 
-=======
->>>>>>> a122afa4
 	t.Log("getting minio configs")
 	minioConf, err := kn.MinioClient.GetConfigs(ctx)
 	require.NoError(t, err, "error getting S3 (minio) configs")
@@ -89,37 +81,11 @@
 
 	require.NoError(t, target.AddSidecar(ctx, tsc))
 	var (
-<<<<<<< HEAD
 		filename = tsc.Instance().K8sName() + tshark.TsharkCaptureFileExtension
 		fileKey  = filepath.Join(keyPrefix, filename)
 	)
 
 	require.NoError(t, target.Commit())
-=======
-		filename  = target.K8sName() + instance.TsharkCaptureFileExtension + ".tar.gz" // compressed file extension
-		keyPrefix = "tshark/" + scope
-		fileKey   = filepath.Join(keyPrefix, filename)
-	)
-
-	err = target.EnableTsharkCollector(
-		instance.TsharkCollectorConfig{
-			VolumeSize:     tsharkVolumeSize,
-			S3AccessKey:    minioConf.AccessKeyID,
-			S3SecretKey:    minioConf.SecretAccessKey,
-			S3Region:       s3Location,
-			S3Bucket:       s3BucketName,
-			CreateBucket:   true, // Since we fire up a fresh minio server, we need to create the bucket
-			S3KeyPrefix:    keyPrefix,
-			S3Endpoint:     minioConf.Endpoint,
-			UploadInterval: 1 * time.Second, // for sake of the test we keep this short
-			CompressFiles:  true,
-		},
-	)
-	require.NoError(t, err, "error enabling tshark collector")
-
-	err = target.Commit()
-	require.NoError(t, err, "error committing instance")
->>>>>>> a122afa4
 
 	// Test logic
 
