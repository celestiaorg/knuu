--- conflicted
+++ resolved
@@ -6,16 +6,10 @@
 	github.com/docker/docker v24.0.7+incompatible
 	github.com/google/uuid v1.3.1
 	github.com/sirupsen/logrus v1.9.3
-<<<<<<< HEAD
 	gopkg.in/yaml.v3 v3.0.1
-	k8s.io/api v0.28.2
-	k8s.io/apimachinery v0.28.2
-	k8s.io/client-go v0.28.2
-=======
 	k8s.io/api v0.28.3
 	k8s.io/apimachinery v0.28.3
 	k8s.io/client-go v0.28.3
->>>>>>> 33fc6969
 )
 
 require (
