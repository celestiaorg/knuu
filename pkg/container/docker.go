--- conflicted
+++ resolved
@@ -171,13 +171,6 @@
 		return ErrFailedToWriteDockerfile.Wrap(err)
 	}
 
-<<<<<<< HEAD
-	// TODO: remove these lines
-	fmt.Printf("f.buildContext: %v\n", f.buildContext)
-	fmt.Printf("dockerFile: `%v`\n", dockerFile)
-
-=======
->>>>>>> c0f1c649
 	logs, err := f.imageBuilder.Build(ctx, &builder.BuilderOptions{
 		ImageName:    f.imageNameTo,
 		Destination:  f.imageNameTo, // in docker the image name and destination are the same
