package instance

import (
	"context"
	"fmt"
	"os"
	"path/filepath"
	"sync"

	"github.com/google/uuid"
	"github.com/sirupsen/logrus"
	v1 "k8s.io/api/core/v1"

	"github.com/celestiaorg/knuu/pkg/builder"
	"github.com/celestiaorg/knuu/pkg/container"
)

const (
	baseInitImageName = "nicolaka/netshoot"
)

type build struct {
	instance        *Instance
	imageName       string
	initImageName   string
	builderFactory  *container.BuilderFactory
	imagePullPolicy v1.PullPolicy
	command         []string
	args            []string
	env             map[string]string
	imageCache      *sync.Map
	buildDir        string
	nodeSelector    map[string]string
}

func (i *Instance) Build() *build {
	return i.build
}

func (b *build) ImageName() string {
	return b.imageName
}

func (b *build) ImagePullPolicy() v1.PullPolicy {
	return b.imagePullPolicy
}

func (b *build) SetImagePullPolicy(pullPolicy v1.PullPolicy) {
	b.imagePullPolicy = pullPolicy
}

// SetImage sets the image of the instance.
// It is only allowed in the 'None' and 'Preparing' states.
func (b *build) SetImage(ctx context.Context, image string, args ...builder.ArgInterface) error {
	if !b.instance.IsInState(StateNone, StatePreparing, StateStopped) {
		if b.instance.sidecars.IsSidecar() {
			return ErrSettingImageNotAllowedForSidecarsStarted
		}
		return ErrSettingImageNotAllowed.WithParams(b.instance.state.String())
	}

	buildDir, err := b.getBuildDir()
	if err != nil {
		return ErrGettingBuildDir.Wrap(err)
	}

	// Use the builder to build a new image
	factory, err := container.NewBuilderFactory(container.BuilderFactoryOptions{
		ImageName:    image,
		BuildContext: buildDir,
		ImageBuilder: b.instance.ImageBuilder,
		Args:         args,
		Logger:       b.instance.Logger,
	})
	if err != nil {
		return ErrCreatingBuilder.Wrap(err)
	}
	b.builderFactory = factory

	b.instance.SetState(StatePreparing)
	return nil
}

// SetGitRepo builds the image from the given git repo, pushes it
// to the registry under the given name and sets the image of the instance.
func (b *build) SetGitRepo(ctx context.Context, gitContext builder.GitContext, args ...builder.ArgInterface) error {
	if !b.instance.IsState(StateNone) {
		return ErrSettingGitRepo.WithParams(b.instance.state.String())
	}

	bCtx, err := gitContext.BuildContext()
	if err != nil {
		return ErrGettingBuildContext.Wrap(err)
	}
	imageName, err := builder.DefaultImageName(bCtx)
	if err != nil {
		return ErrGettingImageName.Wrap(err)
	}

	buildDir, err := b.getBuildDir()
	if err != nil {
		return ErrGettingBuildDir.Wrap(err)
	}

	factory, err := container.NewBuilderFactory(container.BuilderFactoryOptions{
		ImageName:    imageName,
		BuildContext: buildDir,
		ImageBuilder: b.instance.ImageBuilder,
		Args:         args,
		Logger:       b.instance.Logger,
	})
	if err != nil {
		return ErrCreatingBuilder.Wrap(err)
	}
	b.builderFactory = factory
	b.imageName = imageName
	b.instance.SetState(StatePreparing)

	return b.builderFactory.BuildImageFromGitRepo(ctx, gitContext, imageName)
}

// SetStartCommand sets the command to run in the instance
// This function can only be called when the instance is in state 'Preparing' or 'Committed'
func (b *build) SetStartCommand(command ...string) error {
	if !b.instance.IsInState(StatePreparing, StateCommitted, StateStopped) {
		return ErrSettingCommand.WithParams(b.instance.state.String())
	}
	b.command = command
	return nil
}

// SetArgs sets the arguments passed to the instance
// This function can only be called in the states 'Preparing' or 'Committed'
func (b *build) SetArgs(args ...string) error {
	if !b.instance.IsInState(StatePreparing, StateCommitted, StateStopped) {
		return ErrSettingArgsNotAllowed.WithParams(b.instance.state.String())
	}
	b.args = args
	return nil
}

// ExecuteCommand executes the given command in the instance once it starts
// This function can only be called in the states 'Preparing'
func (b *build) ExecuteCommand(command ...string) error {
	if b.instance.state != StatePreparing {
		return ErrAddingCommandNotAllowed.WithParams(b.instance.state.String())
	}

	b.builderFactory.AddCmdToBuilder(command)
	return nil
}

// SetUser sets the user for the instance
// This function can only be called in the state 'Preparing'
func (b *build) SetUser(user string) error {
	if !b.instance.IsState(StatePreparing) {
		return ErrSettingUserNotAllowed.WithParams(b.instance.state.String())
	}

	b.builderFactory.SetUser(user)
	b.instance.Logger.WithFields(logrus.Fields{
		"instance": b.instance.name,
		"user":     user,
	}).Debugf("Set user for instance")
	return nil
}

<<<<<<< HEAD
// buildInitImage builds the init image for the instance
// This function can only be called in the state 'Preparing'
func (b *build) buildInitImage(ctx context.Context) error {
	if !b.instance.IsState(StatePreparing) {
		return ErrBuildingInitImageNotAllowed.WithParams(b.instance.state.String())
	}

	buildDir, err := b.getBuildDir()
	if err != nil {
		return ErrGettingBuildDir.Wrap(err)
	}

	factory, err := container.NewBuilderFactory(container.BuilderFactoryOptions{
		ImageName:    baseInitImageName,
		BuildContext: buildDir,
		ImageBuilder: b.instance.ImageBuilder,
		Logger:       b.instance.Logger,
	})
	if err != nil {
		return ErrCreatingBuilder.Wrap(err)
	}

	mustBuild := false
	for _, vol := range b.instance.storage.volumes {
		for _, f := range vol.Files() {
			// the files are copied to the build dir with the subfolder structure of dest
			factory.AddToBuilder(f.Dest, f.Dest, f.Chown)
			mustBuild = true
		}
	}

	if !mustBuild {
		return nil
	}

	imageHash, err := factory.GenerateImageHash()
	if err != nil {
		return ErrGeneratingImageHash.Wrap(err)
	}

	// TODO: update this when the custom registry PR is merged (#593)
	imageName, err := getImageRegistry(imageHash)
	if err != nil {
		return ErrGettingImageRegistry.Wrap(err)
	}

	b.initImageName = imageName
	return factory.PushBuilderImage(ctx, imageName)
=======
func (b *build) SetNodeSelector(nodeSelector map[string]string) error {
	if !b.instance.IsInState(StatePreparing, StateCommitted) {
		return ErrSettingNodeSelectorNotAllowed.WithParams(b.instance.state.String())
	}

	b.nodeSelector = nodeSelector
	return nil
>>>>>>> 83a1a24c
}

// Commit commits the instance
// This function can only be called in the state 'Preparing'
func (b *build) Commit(ctx context.Context) error {
	if !b.instance.IsState(StatePreparing) {
		return ErrCommittingNotAllowed.WithParams(b.instance.state.String())
	}

	if len(b.instance.storage.volumes) > 0 {
		if err := b.buildInitImage(ctx); err != nil {
			return err
		}
	}

	if !b.builderFactory.Changed() {
		b.imageName = b.builderFactory.ImageNameFrom()
		b.instance.Logger.WithFields(logrus.Fields{
			"instance": b.instance.name,
			"image":    b.imageName,
		}).Debugf("no need to build and push image for instance")

		b.instance.SetState(StateCommitted)
		return nil
	}

	// Generate a hash for the current image
	imageHash, err := b.builderFactory.GenerateImageHash()
	if err != nil {
		return ErrGeneratingImageHash.Wrap(err)
	}

	imageName, err := getImageRegistry(imageHash)
	if err != nil {
		return ErrGettingImageRegistry.Wrap(err)
	}

	// Check if the generated image hash already exists in the cache, otherwise, we build it.
	cachedImageName, exists := b.checkImageHashInCache(imageHash)
	if exists {
		b.imageName = cachedImageName

		b.instance.Logger.WithFields(logrus.Fields{
			"instance": b.instance.name,
			"image":    b.imageName,
		}).Debugf("using cached image for instance")

		b.instance.SetState(StateCommitted)
		return nil
	}

	b.instance.Logger.WithFields(logrus.Fields{
		"instance": b.instance.name,
	}).Debugf("cannot use any cached image for instance")
	err = b.builderFactory.PushBuilderImage(ctx, imageName)
	if err != nil {
		return ErrPushingImage.WithParams(b.instance.name).Wrap(err)
	}
	b.updateImageCacheWithHash(imageHash, imageName)
	b.imageName = imageName

	b.instance.Logger.WithFields(logrus.Fields{
		"instance": b.instance.name,
		"image":    b.imageName,
	}).Debugf("pushed new image for instance")

	b.instance.SetState(StateCommitted)
	return nil
}

// getImageRegistry returns the name of the temporary image registry
func getImageRegistry(imageName string) (string, error) {
	if imageName == "" {
		// If not already set, generate a random name using ttl.sh
		uuid, err := uuid.NewRandom()
		if err != nil {
			return "", fmt.Errorf("error generating UUID: %w", err)
		}
		imageName = uuid.String()
	}
	return fmt.Sprintf("ttl.sh/%s:24h", imageName), nil
}

// getBuildDir returns the build directory for the instance
func (b *build) getBuildDir() (string, error) {
	if b.buildDir != "" {
		return b.buildDir, nil
	}

	tmpDir, err := os.MkdirTemp("", "knuu-build-*")
	if err != nil {
		return "", err
	}
	b.buildDir = filepath.Join(tmpDir, b.instance.name)
	return b.buildDir, nil
}

// addFileToBuilder adds a file to the builder
func (b *build) addFileToBuilder(src, dest, chown string) {
	// dest is the same as src here, as we copy the file to the build dir with the subfolder structure of dest
	_ = src
	b.builderFactory.AddToBuilder(dest, dest, chown)
}

// SetEnvironmentVariable sets the given environment variable in the instance
// This function can only be called in the states 'Preparing' and 'Committed'
func (b *build) SetEnvironmentVariable(key, value string) error {
	if !b.instance.IsInState(StatePreparing, StateCommitted, StateStopped) {
		return ErrSettingEnvNotAllowed.WithParams(b.instance.state.String())
	}
	b.instance.Logger.WithFields(logrus.Fields{
		"instance": b.instance.name,
		"key":      key,
		// value is not logged to avoid leaking sensitive information
	}).Debugf("Setting environment variable")

	if b.instance.state == StatePreparing {
		b.builderFactory.SetEnvVar(key, value)
		return nil
	}
	b.env[key] = value
	return nil
}

// checkImageHashInCache checks if the given image hash exists in the cache.
func (b *build) checkImageHashInCache(imageHash string) (string, bool) {
	value, exists := b.imageCache.Load(imageHash)
	imageName, ok := value.(string)
	if !ok {
		return "", false
	}
	return imageName, exists
}

// updateImageCacheWithHash adds or updates the image cache with the given hash and image name.
func (b *build) updateImageCacheWithHash(imageHash, imageName string) {
	b.imageCache.Store(imageHash, imageName)
}

func (b *build) clone() *build {
	if b == nil {
		return nil
	}

	commandCopy := make([]string, len(b.command))
	copy(commandCopy, b.command)

	argsCopy := make([]string, len(b.args))
	copy(argsCopy, b.args)

	envCopy := make(map[string]string, len(b.env))
	for k, v := range b.env {
		envCopy[k] = v
	}

	var imageCacheClone sync.Map
	// Clone the imageCache if it exists
	if b.imageCache != nil {
		b.imageCache.Range(func(key, value interface{}) bool {
			// Copy each key-value pair to the new imageCacheClone
			// This ensures a deep copy of the map structure, but not of the values themselves
			imageCacheClone.Store(key, value)
			return true
		})
	}

	// Return the deep copied build
	return &build{
		instance:  nil,
		imageName: b.imageName,

		//TODO: This does not create a deep copy of the builderFactory. Implement it in another PR
		builderFactory: b.builderFactory,

		command:    commandCopy,
		args:       argsCopy,
		env:        envCopy,
		imageCache: &imageCacheClone,
	}
}<|MERGE_RESOLUTION|>--- conflicted
+++ resolved
@@ -165,7 +165,6 @@
 	return nil
 }
 
-<<<<<<< HEAD
 // buildInitImage builds the init image for the instance
 // This function can only be called in the state 'Preparing'
 func (b *build) buildInitImage(ctx context.Context) error {
@@ -214,7 +213,8 @@
 
 	b.initImageName = imageName
 	return factory.PushBuilderImage(ctx, imageName)
-=======
+}
+
 func (b *build) SetNodeSelector(nodeSelector map[string]string) error {
 	if !b.instance.IsInState(StatePreparing, StateCommitted) {
 		return ErrSettingNodeSelectorNotAllowed.WithParams(b.instance.state.String())
@@ -222,7 +222,6 @@
 
 	b.nodeSelector = nodeSelector
 	return nil
->>>>>>> 83a1a24c
 }
 
 // Commit commits the instance
