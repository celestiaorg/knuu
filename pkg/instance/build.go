package instance

import (
	"context"
	"fmt"
	"path/filepath"
	"sync"
	"time"

	"github.com/google/uuid"
	"github.com/sirupsen/logrus"
	v1 "k8s.io/api/core/v1"

	"github.com/celestiaorg/knuu/pkg/builder"
	"github.com/celestiaorg/knuu/pkg/container"
)

const buildDirBase = "/tmp/knuu"

type build struct {
	instance        *Instance
	imageName       string
	imagePullPolicy v1.PullPolicy
	builderFactory  *container.BuilderFactory
	command         []string
	args            []string
	env             map[string]string
	imageCache      *sync.Map
}

func (i *Instance) Build() *build {
	return i.build
}

func (b *build) ImageName() string {
	return b.imageName
}

func (b *build) ImagePullPolicy() v1.PullPolicy {
	return b.imagePullPolicy
}

func (b *build) SetImagePullPolicy(pullPolicy v1.PullPolicy) {
	b.imagePullPolicy = pullPolicy
}

// SetImage sets the image of the instance.
// It is only allowed in the 'None' and 'Preparing' states.
func (b *build) SetImage(ctx context.Context, image string) error {
	if !b.instance.IsInState(StateNone, StatePreparing) {
		if b.instance.sidecars.IsSidecar() {
			return ErrSettingImageNotAllowedForSidecarsStarted
		}
		return ErrSettingImageNotAllowed.WithParams(b.instance.state.String())
	}

	// Use the builder to build a new image
	factory, err := container.NewBuilderFactory(image, b.getBuildDir(), b.instance.ImageBuilder)
	if err != nil {
		return ErrCreatingBuilder.Wrap(err)
	}
	b.builderFactory = factory

	b.instance.SetState(StatePreparing)
	return nil
}

// SetGitRepo builds the image from the given git repo, pushes it
// to the registry under the given name and sets the image of the instance.
func (b *build) SetGitRepo(ctx context.Context, gitContext builder.GitContext) error {
	if !b.instance.IsState(StateNone) {
		return ErrSettingGitRepo.WithParams(b.instance.state.String())
	}

	bCtx, err := gitContext.BuildContext()
	if err != nil {
		return ErrGettingBuildContext.Wrap(err)
	}
	imageName, err := builder.DefaultImageName(bCtx)
	if err != nil {
		return ErrGettingImageName.Wrap(err)
	}

	factory, err := container.NewBuilderFactory(imageName, b.getBuildDir(), b.instance.ImageBuilder)
	if err != nil {
		return ErrCreatingBuilder.Wrap(err)
	}
	b.builderFactory = factory
	b.imageName = imageName
	b.instance.SetState(StatePreparing)

	return b.builderFactory.BuildImageFromGitRepo(ctx, gitContext, imageName)
}

// SetStartCommand sets the command to run in the instance
// This function can only be called when the instance is in state 'Preparing' or 'Committed'
func (b *build) SetStartCommand(command ...string) error {
	if !b.instance.IsInState(StatePreparing, StateCommitted) {
		return ErrSettingCommand.WithParams(b.instance.state.String())
	}
	b.command = command
	return nil
}

// SetArgs sets the arguments passed to the instance
// This function can only be called in the states 'Preparing' or 'Committed'
func (b *build) SetArgs(args ...string) error {
	if !b.instance.IsInState(StatePreparing, StateCommitted) {
		return ErrSettingArgsNotAllowed.WithParams(b.instance.state.String())
	}
	b.args = args
	return nil
}

// ExecuteCommand executes the given command in the instance once it starts
// This function can only be called in the states 'Preparing'
func (b *build) ExecuteCommand(command ...string) error {
	if b.instance.state != StatePreparing {
		return ErrAddingCommandNotAllowed.WithParams(b.instance.state.String())
	}

	b.builderFactory.AddCmdToBuilder(command)
	return nil
}

// SetUser sets the user for the instance
// This function can only be called in the state 'Preparing'
func (b *build) SetUser(user string) error {
	if !b.instance.IsState(StatePreparing) {
		return ErrSettingUserNotAllowed.WithParams(b.instance.state.String())
	}

<<<<<<< HEAD
	b.builderFactory.SetUser(user)
	b.instance.Logger.Debugf("Set user '%s' for instance '%s'", user, b.instance.name)
=======
	if err := b.builderFactory.SetUser(user); err != nil {
		return ErrSettingUser.WithParams(user, b.instance.name).Wrap(err)
	}
	b.instance.Logger.WithFields(logrus.Fields{
		"instance": b.instance.name,
		"user":     user,
	}).Debugf("Set user for instance")
>>>>>>> 224383d2
	return nil
}

// Commit commits the instance
// This function can only be called in the state 'Preparing'
func (b *build) Commit(ctx context.Context) error {
	if !b.instance.IsState(StatePreparing) {
		return ErrCommittingNotAllowed.WithParams(b.instance.state.String())
	}

	if !b.builderFactory.Changed() {
		b.imageName = b.builderFactory.ImageNameFrom()
		b.instance.Logger.WithFields(logrus.Fields{
			"instance": b.instance.name,
			"image":    b.imageName,
		}).Debugf("no need to build and push image for instance")

		b.instance.SetState(StateCommitted)
		return nil
	}

	// Generate a hash for the current image
	imageHash, err := b.builderFactory.GenerateImageHash()
	if err != nil {
		return ErrGeneratingImageHash.Wrap(err)
	}

	imageName, err := getImageRegistry(imageHash)
	if err != nil {
		return ErrGettingImageRegistry.Wrap(err)
	}

	// Check if the generated image hash already exists in the cache, otherwise, we build it.
	cachedImageName, exists := b.checkImageHashInCache(imageHash)
	if exists {
		b.imageName = cachedImageName

		b.instance.Logger.WithFields(logrus.Fields{
			"instance": b.instance.name,
			"image":    b.imageName,
		}).Debugf("using cached image for instance")

		b.instance.SetState(StateCommitted)
		return nil
	}

	b.instance.Logger.WithFields(logrus.Fields{
		"instance": b.instance.name,
	}).Debugf("cannot use any cached image for instance")
	err = b.builderFactory.PushBuilderImage(ctx, imageName)
	if err != nil {
		return ErrPushingImage.WithParams(b.instance.name).Wrap(err)
	}
	b.updateImageCacheWithHash(imageHash, imageName)
	b.imageName = imageName

	b.instance.Logger.WithFields(logrus.Fields{
		"instance": b.instance.name,
		"image":    b.imageName,
	}).Debugf("pushed new image for instance")

	b.instance.SetState(StateCommitted)
	return nil
}

// getImageRegistry returns the name of the temporary image registry
func getImageRegistry(imageName string) (string, error) {
	if imageName == "" {
		// If not already set, generate a random name using ttl.sh
		uuid, err := uuid.NewRandom()
		if err != nil {
			return "", fmt.Errorf("error generating UUID: %w", err)
		}
		imageName = uuid.String()
	}
	return fmt.Sprintf("ttl.sh/%s:24h", imageName), nil
}

// getBuildDir returns the build directory for the instance
func (b *build) getBuildDir() string {
	return filepath.Join(buildDirBase, b.instance.k8sName)
}

// addFileToBuilder adds a file to the builder
func (b *build) addFileToBuilder(src, dest, chown string) {
	// dest is the same as src here, as we copy the file to the build dir with the subfolder structure of dest
	_ = src
	b.builderFactory.AddToBuilder(dest, dest, chown)
}

// SetEnvironmentVariable sets the given environment variable in the instance
// This function can only be called in the states 'Preparing' and 'Committed'
func (b *build) SetEnvironmentVariable(key, value string) error {
	if !b.instance.IsInState(StatePreparing, StateCommitted) {
		return ErrSettingEnvNotAllowed.WithParams(b.instance.state.String())
	}
	b.instance.Logger.WithFields(logrus.Fields{
		"instance": b.instance.name,
		"key":      key,
		// value is not logged to avoid leaking sensitive information
	}).Debugf("Setting environment variable")

	if b.instance.state == StatePreparing {
		b.builderFactory.SetEnvVar(key, value)
		return nil
	}
	b.env[key] = value
	return nil
}

// setImageWithGracePeriod sets the image of the instance with a grace period
func (b *build) setImageWithGracePeriod(ctx context.Context, imageName string, gracePeriod time.Duration) error {
	b.imageName = imageName

	var gracePeriodInSecondsPtr *int64
	if gracePeriod != 0 {
		gpInSeconds := int64(gracePeriod.Seconds())
		gracePeriodInSecondsPtr = &gpInSeconds
	}
	_, err := b.instance.K8sClient.ReplaceReplicaSetWithGracePeriod(ctx, b.instance.execution.prepareReplicaSetConfig(), gracePeriodInSecondsPtr)
	if err != nil {
		return ErrReplacingPod.Wrap(err)
	}

	if err := b.instance.execution.WaitInstanceIsRunning(ctx); err != nil {
		return ErrWaitingInstanceIsRunning.Wrap(err)
	}

	return nil
}

// imageCache maps image hash values to image names

// checkImageHashInCache checks if the given image hash exists in the cache.
func (b *build) checkImageHashInCache(imageHash string) (string, bool) {
	value, exists := b.imageCache.Load(imageHash)
	imageName, ok := value.(string)
	if !ok {
		return "", false
	}
	return imageName, exists
}

// updateImageCacheWithHash adds or updates the image cache with the given hash and image name.
func (b *build) updateImageCacheWithHash(imageHash, imageName string) {
	b.imageCache.Store(imageHash, imageName)
}

func (b *build) clone() *build {
	if b == nil {
		return nil
	}

	commandCopy := make([]string, len(b.command))
	copy(commandCopy, b.command)

	argsCopy := make([]string, len(b.args))
	copy(argsCopy, b.args)

	envCopy := make(map[string]string, len(b.env))
	for k, v := range b.env {
		envCopy[k] = v
	}

	var imageCacheClone sync.Map
	// Clone the imageCache if it exists
	if b.imageCache != nil {
		b.imageCache.Range(func(key, value interface{}) bool {
			// Copy each key-value pair to the new imageCacheClone
			// This ensures a deep copy of the map structure, but not of the values themselves
			imageCacheClone.Store(key, value)
			return true
		})
	}

	// Return the deep copied build
	return &build{
		instance:  nil,
		imageName: b.imageName,

		//TODO: This does not create a deep copy of the builderFactory. Implement it in another PR
		builderFactory: b.builderFactory,

		command:    commandCopy,
		args:       argsCopy,
		env:        envCopy,
		imageCache: &imageCacheClone,
	}
}<|MERGE_RESOLUTION|>--- conflicted
+++ resolved
@@ -130,18 +130,11 @@
 		return ErrSettingUserNotAllowed.WithParams(b.instance.state.String())
 	}
 
-<<<<<<< HEAD
 	b.builderFactory.SetUser(user)
-	b.instance.Logger.Debugf("Set user '%s' for instance '%s'", user, b.instance.name)
-=======
-	if err := b.builderFactory.SetUser(user); err != nil {
-		return ErrSettingUser.WithParams(user, b.instance.name).Wrap(err)
-	}
 	b.instance.Logger.WithFields(logrus.Fields{
 		"instance": b.instance.name,
 		"user":     user,
 	}).Debugf("Set user for instance")
->>>>>>> 224383d2
 	return nil
 }
 
