package instance

import (
	"context"
	"os"

	"github.com/sirupsen/logrus"
)

// Destroy destroys the instance
// This function can only be called in the state 'Started' or 'Destroyed'
func (i *Instance) Destroy(ctx context.Context) error {
	if i.state == StateDestroyed {
		return nil
	}

	if !i.IsInState(StateStarted, StateStopped) {
		return ErrDestroyingNotAllowed.WithParams(i.state.String())
	}

	if err := i.destroyPod(ctx); err != nil {
		return ErrDestroyingPod.WithParams(i.k8sName).Wrap(err)
	}
	if err := i.destroyResources(ctx); err != nil {
		return ErrDestroyingResourcesForInstance.WithParams(i.k8sName).Wrap(err)
	}

<<<<<<< HEAD
	err := applyFunctionToSidecars(i.sidecars, func(sidecar SidecarManager) error {
		logrus.Debugf("Destroying sidecar resources from '%s'", sidecar.Instance().k8sName)
		return sidecar.Instance().destroyResources(ctx)
=======
	err := applyFunctionToInstances(i.sidecars, func(sidecar *Instance) error {
		i.Logger.Debugf("Destroying sidecar resources from '%s'", sidecar.k8sName)
		return sidecar.destroyResources(ctx)
>>>>>>> a122afa4
	})
	if err != nil {
		return ErrDestroyingResourcesForSidecars.WithParams(i.k8sName).Wrap(err)
	}

	i.state = StateDestroyed
	setStateForSidecars(i.sidecars, StateDestroyed)
	i.Logger.Debugf("Set state of instance '%s' to '%s'", i.k8sName, i.state.String())

	return nil
}

// BatchDestroy destroys a list of instances.
func BatchDestroy(ctx context.Context, instances ...*Instance) error {
	if os.Getenv("KNUU_SKIP_CLEANUP") == "true" {
		logrus.Info("Skipping cleanup")
		return nil
	}

	for _, instance := range instances {
		if instance == nil {
			continue
		}
		if err := instance.Destroy(ctx); err != nil {
			return err
		}
	}
	return nil
}<|MERGE_RESOLUTION|>--- conflicted
+++ resolved
@@ -25,15 +25,9 @@
 		return ErrDestroyingResourcesForInstance.WithParams(i.k8sName).Wrap(err)
 	}
 
-<<<<<<< HEAD
 	err := applyFunctionToSidecars(i.sidecars, func(sidecar SidecarManager) error {
 		logrus.Debugf("Destroying sidecar resources from '%s'", sidecar.Instance().k8sName)
 		return sidecar.Instance().destroyResources(ctx)
-=======
-	err := applyFunctionToInstances(i.sidecars, func(sidecar *Instance) error {
-		i.Logger.Debugf("Destroying sidecar resources from '%s'", sidecar.k8sName)
-		return sidecar.destroyResources(ctx)
->>>>>>> a122afa4
 	})
 	if err != nil {
 		return ErrDestroyingResourcesForSidecars.WithParams(i.k8sName).Wrap(err)
