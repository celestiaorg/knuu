package instance

import (
	"context"
	"os"
	"strings"
	"time"

	"github.com/sirupsen/logrus"
	v1 "k8s.io/api/core/v1"

	"github.com/celestiaorg/knuu/pkg/k8s"
)

const (
	labelAppKey         = "app"
	labelManagedByKey   = "k8s.kubernetes.io/managed-by"
	labelScopeKey       = "knuu.sh/scope"
	labelTestStartedKey = "knuu.sh/test-started"
	labelNameKey        = "knuu.sh/name"
	labelK8sNameKey     = "knuu.sh/k8s-name"
	labelTypeKey        = "knuu.sh/type"
	labelKnuuValue      = "knuu"
)

type execution struct {
	instance *Instance
}

func (i *Instance) Execution() *execution {
	return i.execution
}

// ExecuteCommand executes the given command in the instance
// This function can only be called in the states 'Started'
func (e *execution) ExecuteCommand(ctx context.Context, command ...string) (string, error) {
	if e.instance.state != StateStarted {
		return "", ErrExecutingCommandNotAllowed.WithParams(e.instance.state.String())
	}

	var (
		instanceName  string
		eErr          *Error
		containerName = e.instance.name
	)

	if e.instance.sidecars.isSidecar {
		instanceName = e.instance.parentInstance.name
		eErr = ErrExecutingCommandInSidecar.WithParams(command, e.instance.name, e.instance.parentInstance.name)
	} else {
		instanceName = e.instance.name
		eErr = ErrExecutingCommandInInstance.WithParams(command, e.instance.name)
	}

	pod, err := e.instance.K8sClient.GetFirstPodFromReplicaSet(ctx, instanceName)
	if err != nil {
		return "", ErrGettingPodFromReplicaSet.WithParams(e.instance.name).Wrap(err)
	}

	commandWithShell := []string{"/bin/sh", "-c", strings.Join(command, " ")}
	output, err := e.instance.K8sClient.RunCommandInPod(ctx, pod.Name, containerName, commandWithShell)
	if err != nil {
		return "", eErr.Wrap(err)
	}
	return output, nil
}

// StartWithCallback starts the instance asynchronously and calls a callback function when the instance is running
// This function can only be called in the state 'Committed' or 'Stopped'
func (e *execution) StartWithCallback(ctx context.Context, callback func()) error {
	if err := e.StartAsync(ctx); err != nil {
		return err
	}
	go func() {
		err := e.WaitInstanceIsRunning(ctx)
		if err != nil {
			e.instance.Logger.WithError(err).WithField("instance", e.instance.name).Error("waiting for instance to be running")
			return
		}
		callback()
	}()
	return nil
}

// StartAsync starts the instance without waiting for it to be ready
// This function can only be called in the state 'Committed' or 'Stopped'
func (e *execution) StartAsync(ctx context.Context) error {
	if !e.instance.IsInState(StateCommitted, StateStopped) {
		return ErrStartingNotAllowed.WithParams(e.instance.name, e.instance.state.String())
	}

	if err := e.instance.sidecars.verifySidecarsStates(); err != nil {
		return err
	}
	err := e.instance.sidecars.applyFunctionToSidecars(
		func(sc SidecarManager) error {
			if !sc.Instance().IsInState(StateCommitted, StateStopped) {
				return ErrStartingNotAllowedForSidecar.
					WithParams(sc.Instance().Name(), sc.Instance().state.String())
			}
			return nil
		})
	if err != nil {
		return err
	}

	if e.instance.sidecars.isSidecar {
		return ErrStartingSidecarNotAllowed
	}

	if e.instance.state == StateCommitted {
		if err := e.deployResourcesForCommittedState(ctx); err != nil {
			return ErrDeployingResourcesForInstance.WithParams(e.instance.name).Wrap(err)
		}
	}

	if err := e.deployPod(ctx); err != nil {
		return ErrDeployingPodForInstance.WithParams(e.instance.name).Wrap(err)
	}

	e.instance.SetState(StateStarted)
	e.instance.sidecars.setStateForSidecars(StateStarted)
	return nil
}

// Start starts the instance and waits for it to be ready
// This function can only be called in the state 'Committed' and 'Stopped'
func (e *execution) Start(ctx context.Context) error {
	if err := e.StartAsync(ctx); err != nil {
		return err
	}

	if err := e.WaitInstanceIsRunning(ctx); err != nil {
		return ErrWaitingForInstanceRunning.WithParams(e.instance.name).Wrap(err)
	}
	return nil
}

// IsRunning returns true if the instance is running
// This function can only be called in the state 'Started'
func (e *execution) IsRunning(ctx context.Context) (bool, error) {
	if !e.instance.IsInState(StateStarted, StateStopped) {
		return false, ErrCheckingIfInstanceRunningNotAllowed.WithParams(e.instance.state.String())
	}

	return e.instance.K8sClient.IsReplicaSetRunning(ctx, e.instance.name)
}

// WaitInstanceIsRunning waits until the instance is running
// This function can only be called in the state 'Started'
func (e *execution) WaitInstanceIsRunning(ctx context.Context) error {
	if !e.instance.IsInState(StateStarted) {
		return ErrWaitingForInstanceNotAllowed.WithParams(e.instance.state.String())
	}

	for {
		running, err := e.IsRunning(ctx)
		if err != nil {
			return ErrCheckingIfInstanceRunning.WithParams(e.instance.name).Wrap(err)
		}
		if running {
			return nil
		}

		select {
		case <-ctx.Done():
			return ErrWaitingForInstanceTimeout.
				WithParams(e.instance.name).Wrap(ctx.Err())
		case <-time.After(waitForInstanceRetry):
			continue
		}
	}
}

// WaitInstanceIsStopped waits until the instance is not running anymore
// This function can only be called in the state 'Stopped'
func (e *execution) WaitInstanceIsStopped(ctx context.Context) error {
	if !e.instance.IsInState(StateStopped) {
		return ErrWaitingForInstanceStoppedNotAllowed.WithParams(e.instance.state.String())
	}
	for {
		running, err := e.IsRunning(ctx)
		if !running {
			break
		}
		if err != nil {
			return ErrCheckingIfInstanceStopped.WithParams(e.instance.name).Wrap(err)
		}

		select {
		case <-ctx.Done():
			return ErrWaitingForInstanceTimeout.
				WithParams(e.instance.name).Wrap(ctx.Err())
		case <-time.After(waitForInstanceRetry):
			continue
		}
	}

	return nil
}

// Stop stops the instance
// CAUTION: In order to keep data of the instance, you need to use AddVolume() before.
// This function can only be called in the state 'Started'
func (e *execution) Stop(ctx context.Context) error {
	if !e.instance.IsInState(StateStarted) {
		return ErrStoppingNotAllowed.WithParams(e.instance.state.String())

	}

	if err := e.destroyPod(ctx); err != nil {
		return ErrDestroyingPod.WithParams(e.instance.name).Wrap(err)
	}

	e.instance.SetState(StateStopped)
	e.instance.sidecars.setStateForSidecars(StateStopped)
	return nil
}

func (b *execution) SetImage(ctx context.Context, image string) error {
	return b.instance.build.SetImage(ctx, image)
}

// Labels returns the labels for the instance
func (e *execution) Labels() map[string]string {
	return map[string]string{
		labelAppKey:         e.instance.name,
		labelManagedByKey:   labelKnuuValue,
		labelScopeKey:       e.instance.Scope,
		labelTestStartedKey: e.instance.StartTime,
		labelNameKey:        e.instance.name,
		labelK8sNameKey:     e.instance.name,
		labelTypeKey:        e.instance.instanceType.String(),
	}
}

// Destroy destroys the instance
// This function can only be called in the state 'Started' or 'Destroyed'
func (e *execution) Destroy(ctx context.Context) error {
	if e.instance.state == StateDestroyed {
		return nil
	}

	if !e.instance.IsInState(StateStarted, StateStopped) {
		return ErrDestroyingNotAllowed.WithParams(e.instance.state.String())
	}

	if err := e.destroyPod(ctx); err != nil {
		return ErrDestroyingPod.WithParams(e.instance.name).Wrap(err)
	}
	if err := e.instance.resources.destroyResources(ctx); err != nil {
		return ErrDestroyingResourcesForInstance.WithParams(e.instance.name).Wrap(err)
	}

	err := e.instance.sidecars.applyFunctionToSidecars(
		func(sidecar SidecarManager) error {
			e.instance.Logger.WithFields(logrus.Fields{
				"instance": e.instance.name,
				"sidecar":  sidecar.Instance().name,
			}).Debugf("destroying sidecar resources")
			return sidecar.Instance().resources.destroyResources(ctx)
		})
	if err != nil {
		return ErrDestroyingResourcesForSidecars.WithParams(e.instance.name).Wrap(err)
	}

	e.instance.SetState(StateDestroyed)
	e.instance.sidecars.setStateForSidecars(StateDestroyed)
	return nil
}

// BatchDestroy destroys a list of instances.
func BatchDestroy(ctx context.Context, instances ...*Instance) error {
	if os.Getenv("KNUU_SKIP_CLEANUP") == "true" {
		logrus.Info("Skipping cleanup")
		return nil
	}

	for _, i := range instances {
		if i == nil {
			continue
		}
		if err := i.Execution().Destroy(ctx); err != nil {
			return err
		}
	}
	return nil
}

// deployResourcesForCommittedState handles resource deployment for instances in the 'Committed' state
func (e *execution) deployResourcesForCommittedState(ctx context.Context) error {
	if err := e.instance.resources.deployResources(ctx); err != nil {
		return ErrDeployingResourcesForInstance.WithParams(e.instance.name).Wrap(err)
	}
	err := e.instance.sidecars.applyFunctionToSidecars(func(sc SidecarManager) error {
		if err := sc.PreStart(ctx); err != nil {
			return err
		}
		return sc.Instance().resources.deployResources(ctx)
	})
	if err != nil {
		return ErrDeployingResourcesForSidecars.WithParams(e.instance.name).Wrap(err)
	}

	return nil
}

// deployPod deploys the pod for the instance
func (e *execution) deployPod(ctx context.Context) error {
	// Get labels for the pod
	labels := e.Labels()

	// create a service account for the pod
	if err := e.instance.K8sClient.CreateServiceAccount(ctx, e.instance.name, labels); err != nil {
		return ErrFailedToCreateServiceAccount.Wrap(err)
	}

	// create a role and role binding for the pod if there are policy rules
	if len(e.instance.security.policyRules) > 0 {
		if err := e.instance.K8sClient.CreateRole(ctx, e.instance.name, labels, e.instance.security.policyRules); err != nil {
			return ErrFailedToCreateRole.Wrap(err)
		}
		if err := e.instance.K8sClient.CreateRoleBinding(ctx, e.instance.name, labels, e.instance.name, e.instance.name); err != nil {
			return ErrFailedToCreateRoleBinding.Wrap(err)
		}
	}

	// Deploy the statefulSet
	replicaSet, err := e.instance.K8sClient.CreateReplicaSet(ctx, e.prepareReplicaSetConfig(), true)
	if err != nil {
		return ErrFailedToDeployPod.Wrap(err)
	}

	// Set the state of the instance to started
	e.instance.kubernetesReplicaSet = replicaSet

	// Log the deployment of the pod
	e.instance.Logger.WithField("instance", e.instance.name).Debugf("started statefulSet")
	return nil
}

// destroyPod destroys the pod for the instance (no grace period)
// Skips if the pod is already destroyed
func (e *execution) destroyPod(ctx context.Context) error {
	err := e.instance.K8sClient.DeleteReplicaSetWithGracePeriod(ctx, e.instance.name, nil)
	if err != nil {
		return ErrFailedToDeletePod.Wrap(err)
	}

	// Delete the service account for the pod
	if err := e.instance.K8sClient.DeleteServiceAccount(ctx, e.instance.name); err != nil {
		return ErrFailedToDeleteServiceAccount.Wrap(err)
	}

	// Delete the role and role binding for the pod if there are policy rules
	if len(e.instance.security.policyRules) == 0 {
		return nil
	}

	if err := e.instance.K8sClient.DeleteRole(ctx, e.instance.name); err != nil {
		return ErrFailedToDeleteRole.Wrap(err)
	}
	if err := e.instance.K8sClient.DeleteRoleBinding(ctx, e.instance.name); err != nil {
		return ErrFailedToDeleteRoleBinding.Wrap(err)
	}

	return nil
}

// prepareConfig prepares the config for the instance
func (e *execution) prepareReplicaSetConfig() k8s.ReplicaSetConfig {
	containerConfig := k8s.ContainerConfig{
		Name:            e.instance.name,
		Image:           e.instance.build.imageName,
		ImagePullPolicy: e.instance.build.imagePullPolicy,
		Command:         e.instance.build.command,
		Args:            e.instance.build.args,
		Env:             e.instance.build.env,
		Volumes:         e.instance.storage.volumes,
		MemoryRequest:   e.instance.resources.memoryRequest,
		MemoryLimit:     e.instance.resources.memoryLimit,
		CPURequest:      e.instance.resources.cpuRequest,
		LivenessProbe:   e.instance.monitoring.livenessProbe,
		ReadinessProbe:  e.instance.monitoring.readinessProbe,
		StartupProbe:    e.instance.monitoring.startupProbe,
		Files:           e.instance.storage.files,
		SecurityContext: e.instance.security.prepareSecurityContext(),
		TCPPorts:        e.instance.network.portsTCP,
		UDPPorts:        e.instance.network.portsUDP,
	}

	sidecarConfigs := make([]k8s.ContainerConfig, 0)
	for _, sidecar := range e.instance.sidecars.sidecars {
		sidecarConfigs = append(sidecarConfigs, k8s.ContainerConfig{
			Name:            sidecar.Instance().name,
			Image:           sidecar.Instance().build.imageName,
			Command:         sidecar.Instance().build.command,
			Args:            sidecar.Instance().build.args,
			Env:             sidecar.Instance().build.env,
			Volumes:         sidecar.Instance().storage.volumes,
			MemoryRequest:   sidecar.Instance().resources.memoryRequest,
			MemoryLimit:     sidecar.Instance().resources.memoryLimit,
			CPURequest:      sidecar.Instance().resources.cpuRequest,
			LivenessProbe:   sidecar.Instance().monitoring.livenessProbe,
			ReadinessProbe:  sidecar.Instance().monitoring.readinessProbe,
			StartupProbe:    sidecar.Instance().monitoring.startupProbe,
			Files:           sidecar.Instance().storage.files,
			SecurityContext: sidecar.Instance().security.prepareSecurityContext(),
			TCPPorts:        sidecar.Instance().network.portsTCP,
			UDPPorts:        sidecar.Instance().network.portsUDP,
		})
	}

	podConfig := k8s.PodConfig{
		Namespace:          e.instance.K8sClient.Namespace(),
		Name:               e.instance.name,
		Labels:             e.Labels(),
		ServiceAccountName: e.instance.name,
		ContainerConfig:    containerConfig,
		SidecarConfigs:     sidecarConfigs,
<<<<<<< HEAD
		ImagePullSecrets:   []v1.LocalObjectReference{{Name: "registry-cert-secret"}},
=======
		NodeSelector:       e.instance.build.nodeSelector,
>>>>>>> 83a1a24c
	}

	return k8s.ReplicaSetConfig{
		Namespace: e.instance.K8sClient.Namespace(),
		Name:      e.instance.name,
		Labels:    e.Labels(),
		Replicas:  1,
		PodConfig: podConfig,
	}
}

func (e *execution) clone() *execution {
	return &execution{instance: nil}
}<|MERGE_RESOLUTION|>--- conflicted
+++ resolved
@@ -418,11 +418,8 @@
 		ServiceAccountName: e.instance.name,
 		ContainerConfig:    containerConfig,
 		SidecarConfigs:     sidecarConfigs,
-<<<<<<< HEAD
 		ImagePullSecrets:   []v1.LocalObjectReference{{Name: "registry-cert-secret"}},
-=======
 		NodeSelector:       e.instance.build.nodeSelector,
->>>>>>> 83a1a24c
 	}
 
 	return k8s.ReplicaSetConfig{
