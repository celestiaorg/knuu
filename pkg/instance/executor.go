--- conflicted
+++ resolved
@@ -16,11 +16,7 @@
 )
 
 var (
-<<<<<<< HEAD
-	executorMemoryLimit = resource.MustParse("100M")
-=======
 	executorMemoryLimit = resource.MustParse("100Mi")
->>>>>>> 2517e18f
 	executorCpuLimit    = resource.MustParse("100m")
 )
 
