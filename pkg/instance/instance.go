package instance

import (
	"context"
	"fmt"
	"io"
	"os"
	"path/filepath"
	"regexp"
	"strconv"
	"strings"
	"time"

	"github.com/sirupsen/logrus"
	appv1 "k8s.io/api/apps/v1"
	v1 "k8s.io/api/core/v1"
	rbacv1 "k8s.io/api/rbac/v1"
	"k8s.io/apimachinery/pkg/api/resource"
	"k8s.io/apimachinery/pkg/runtime/schema"

	"github.com/celestiaorg/bittwister/sdk"
	"github.com/celestiaorg/knuu/pkg/builder"
	"github.com/celestiaorg/knuu/pkg/container"
	"github.com/celestiaorg/knuu/pkg/k8s"
	"github.com/celestiaorg/knuu/pkg/names"
	"github.com/celestiaorg/knuu/pkg/system"
)

// We need to retry here because the port forwarding might fail as getFreePortTCP() might not free the port fast enough
const (
	maxRetries    = 5
	retryInterval = 5 * time.Second
)

// ObsyConfig represents the configuration for the obsy sidecar
type ObsyConfig struct {
	// otelCollectorVersion is the version of the otel collector to use
	otelCollectorVersion string

	// prometheusEndpointPort is the port on which the prometheus server will be exposed
	prometheusEndpointPort int
	// prometheusEndpointJobName is the name of the prometheus job
	prometheusEndpointJobName string
	// prometheusEndpointScrapeInterval is the scrape interval for the prometheus job
	prometheusEndpointScrapeInterval string

	// jaegerGrpcPort is the port on which the jaeger grpc server is exposed
	jaegerGrpcPort int
	// jaegerThriftCompactPort is the port on which the jaeger thrift compact server is exposed
	jaegerThriftCompactPort int
	// jaegerThriftHttpPort is the port on which the jaeger thrift http server is exposed
	jaegerThriftHttpPort int
	// jaegerEndpoint is the endpoint of the jaeger collector where spans will be sent to
	jaegerEndpoint string

	// otlpPort is the port on which the otlp server is exposed
	otlpPort int
	// otlpEndpoint is the endpoint of the otlp collector where spans will be sent to
	otlpEndpoint string
	// otlpUsername is the username to use for the otlp collector
	otlpUsername string
	// otlpPassword is the password to use for the otlp collector
	otlpPassword string

	// prometheusExporterEndpoint is the endpoint of the prometheus exporter
	prometheusExporterEndpoint string

	// prometheusRemoteWriteExporterEndpoint is the endpoint of the prometheus remote write
	prometheusRemoteWriteExporterEndpoint string
}

// TsharkCollectorConfig represents the configuration for the tshark collector
type TsharkCollectorConfig struct {
	// VolumeSize is the size of the volume to use for the tshark collector
	VolumeSize resource.Quantity
	// S3AccessKey is the access key to use for the s3 server
	S3AccessKey string
	// S3SecretKey is the secret key to use for the s3 server
	S3SecretKey string
	// S3Region is the region of the s3 server
	S3Region string
	// S3Bucket is the bucket to use for the s3 server
	S3Bucket string
	// CreateBucket is the flag to create the bucket if it does not exist
	CreateBucket bool
	// S3KeyPrefix is the key prefix to use for the s3 server
	S3KeyPrefix string
	// S3Endpoint is the endpoint of the s3 server
	S3Endpoint string

	// UploadInterval is the interval at which the tshark collector will upload the pcap file to the s3 server
	UploadInterval time.Duration

	// IpFilter is the ip filter to use for the tshark collector
	// it trace the incoming/outgoing traffic from/to the specific ip
	// If not set, it will trace all the traffic
	IpFilter string

	// CompressFiles is the flag to compress the pcap files before pushing them to s3
	CompressFiles bool
}

// SecurityContext represents the security settings for a container
type SecurityContext struct {
	// Privileged indicates whether the container should be run in privileged mode
	privileged bool

	// CapabilitiesAdd is the list of capabilities to add to the container
	capabilitiesAdd []string
}

// Instance represents a instance
type Instance struct {
	system.SystemDependencies
	name                  string
	imageName             string
	k8sName               string
	state                 InstanceState
	instanceType          InstanceType
	kubernetesService     *v1.Service
	builderFactory        *container.BuilderFactory
	kubernetesReplicaSet  *appv1.ReplicaSet
	portsTCP              []int
	portsUDP              []int
	command               []string
	args                  []string
	env                   map[string]string
	volumes               []*k8s.Volume
	memoryRequest         resource.Quantity
	memoryLimit           resource.Quantity
	cpuRequest            resource.Quantity
	policyRules           []rbacv1.PolicyRule
	livenessProbe         *v1.Probe
	readinessProbe        *v1.Probe
	startupProbe          *v1.Probe
	files                 []*k8s.File
	isSidecar             bool
	parentInstance        *Instance
	sidecars              []*Instance
	fsGroup               int64
	obsyConfig            *ObsyConfig
	tsharkCollectorConfig *TsharkCollectorConfig
	securityContext       *SecurityContext
	BitTwister            *btConfig
}

func New(name string, sysDeps system.SystemDependencies) (*Instance, error) {
	k8sName, err := names.NewRandomK8(name)
	if err != nil {
		return nil, ErrGeneratingK8sName.WithParams(name).Wrap(err)
	}

	obsyConfig := &ObsyConfig{
		otelCollectorVersion:                  "0.83.0",
		otlpPort:                              0,
		prometheusEndpointPort:                0,
		prometheusEndpointJobName:             "",
		prometheusEndpointScrapeInterval:      "",
		jaegerGrpcPort:                        0,
		jaegerThriftCompactPort:               0,
		jaegerThriftHttpPort:                  0,
		otlpEndpoint:                          "",
		otlpUsername:                          "",
		otlpPassword:                          "",
		jaegerEndpoint:                        "",
		prometheusExporterEndpoint:            "",
		prometheusRemoteWriteExporterEndpoint: "",
	}
	securityContext := &SecurityContext{
		privileged:      false,
		capabilitiesAdd: make([]string, 0),
	}

	// Create the instance
	return &Instance{
		name:                  name,
		k8sName:               k8sName,
		imageName:             "",
		state:                 None,
		instanceType:          BasicInstance,
		portsTCP:              make([]int, 0),
		portsUDP:              make([]int, 0),
		command:               make([]string, 0),
		args:                  make([]string, 0),
		env:                   make(map[string]string),
		volumes:               make([]*k8s.Volume, 0),
		memoryRequest:         resource.Quantity{},
		memoryLimit:           resource.Quantity{},
		cpuRequest:            resource.Quantity{},
		policyRules:           make([]rbacv1.PolicyRule, 0),
		livenessProbe:         nil,
		readinessProbe:        nil,
		startupProbe:          nil,
		files:                 make([]*k8s.File, 0),
		isSidecar:             false,
		parentInstance:        nil,
		sidecars:              make([]*Instance, 0),
		obsyConfig:            obsyConfig,
		tsharkCollectorConfig: nil,
		securityContext:       securityContext,
		BitTwister:            getBitTwisterDefaultConfig(),
		SystemDependencies:    sysDeps,
	}, nil
}

func (i *Instance) EnableBitTwister() error {
	if i.IsInState(Started) {
		return ErrEnablingBitTwister
	}
	i.BitTwister.enable()
	return nil
}

func (i *Instance) DisableBitTwister() error {
	i.BitTwister.disable()
	return nil
}

// Name returns the name of the instance
func (i *Instance) Name() string {
	return i.name
}

func (i *Instance) K8sName() string {
	return i.k8sName
}

func (i *Instance) SetInstanceType(instanceType InstanceType) {
	i.instanceType = instanceType
}

// SetImage sets the image of the instance.
// When calling in state 'Started', make sure to call AddVolume() before.
// It is only allowed in the 'None' and 'Started' states.
func (i *Instance) SetImage(ctx context.Context, image string) error {
	if !i.IsInState(None, Started) {
		return ErrSettingImageNotAllowed.WithParams(i.state.String())
	}

	if i.state == None {
		// Use the builder to build a new image
		factory, err := container.NewBuilderFactory(image, i.getBuildDir(), i.ImageBuilder)
		if err != nil {
			return ErrCreatingBuilder.Wrap(err)
		}
		i.builderFactory = factory
		i.state = Preparing

		return nil
	}

	if i.isSidecar {
		return ErrSettingImageNotAllowedForSidecarsStarted
	}
	return i.setImageWithGracePeriod(ctx, image, nil)
}

// SetGitRepo builds the image from the given git repo, pushes it
// to the registry under the given name and sets the image of the instance.
func (i *Instance) SetGitRepo(ctx context.Context, gitContext builder.GitContext) error {
	if !i.IsInState(None) {
		return ErrSettingGitRepo.WithParams(i.state.String())
	}

	bCtx, err := gitContext.BuildContext()
	if err != nil {
		return ErrGettingBuildContext.Wrap(err)
	}
	imageName, err := builder.DefaultImageName(bCtx)
	if err != nil {
		return ErrGettingImageName.Wrap(err)
	}

	factory, err := container.NewBuilderFactory(imageName, i.getBuildDir(), i.ImageBuilder)
	if err != nil {
		return ErrCreatingBuilder.Wrap(err)
	}
	i.builderFactory = factory
	i.state = Preparing

	return i.builderFactory.BuildImageFromGitRepo(ctx, gitContext, imageName)
}

// SetImageInstant sets the image of the instance without a grace period.
// Instant means that the pod is replaced without a grace period of 1 second.
// It is only allowed in the 'Running' state.
func (i *Instance) SetImageInstant(ctx context.Context, image string) error {
	if !i.IsInState(Started) {
		return ErrSettingImageNotAllowedForSidecarsStarted.WithParams(i.state.String())
	}

	if i.isSidecar {
		return ErrSettingImageNotAllowedForSidecars
	}

	gracePeriod := int64(0)
	return i.setImageWithGracePeriod(ctx, image, &gracePeriod)
}

// SetCommand sets the command to run in the instance
// This function can only be called when the instance is in state 'Preparing' or 'Committed'
func (i *Instance) SetCommand(command ...string) error {
	if !i.IsInState(Preparing, Committed) {
		return ErrSettingCommand.WithParams(i.state.String())
	}
	i.command = command
	return nil
}

// SetArgs sets the arguments passed to the instance
// This function can only be called in the states 'Preparing' or 'Committed'
func (i *Instance) SetArgs(args ...string) error {
	if !i.IsInState(Preparing, Committed) {
		return ErrSettingArgsNotAllowed.WithParams(i.state.String())
	}
	i.args = args
	return nil
}

// AddPortTCP adds a TCP port to the instance
// This function can be called in the states 'Preparing' and 'Committed'
func (i *Instance) AddPortTCP(port int) error {
	if !i.IsInState(Preparing, Committed) {
		return ErrAddingPortNotAllowed.WithParams(i.state.String())
	}
	err := validatePort(port)
	if err != nil {
		return err
	}
	if i.isTCPPortRegistered(port) {
		return ErrPortAlreadyRegistered.WithParams(port)
	}
	i.portsTCP = append(i.portsTCP, port)
	i.Logger.Debugf("Added TCP port '%d' to instance '%s'", port, i.name)
	return nil
}

// PortForwardTCP forwards the given port to a random port on the host
// This function can only be called in the state 'Started'
func (i *Instance) PortForwardTCP(ctx context.Context, port int) (int, error) {
	if !i.IsInState(Started) {
		return -1, ErrRandomPortForwardingNotAllowed.WithParams(i.state.String())
	}
	err := validatePort(port)
	if err != nil {
		return 0, err
	}
	if !i.isTCPPortRegistered(port) {
		return -1, ErrPortNotRegistered.WithParams(port)
	}
	// Get a random port on the host
	localPort, err := getFreePortTCP()
	if err != nil {
		return -1, ErrGettingFreePort.WithParams(port)
	}

	// Forward the port
	pod, err := i.K8sClient.GetFirstPodFromReplicaSet(ctx, i.k8sName)
	if err != nil {
		return -1, ErrGettingPodFromReplicaSet.WithParams(i.k8sName).Wrap(err)
	}

	for attempt := 1; attempt <= maxRetries; attempt++ {
		err := i.K8sClient.PortForwardPod(ctx, pod.Name, localPort, port)
		if err == nil {
			break
		}
		if attempt == maxRetries {
			return -1, ErrForwardingPort.WithParams(maxRetries)
		}
		i.Logger.Debugf("Forwarding port %d failed, cause: %v, retrying after %v (retry %d/%d)", port, err, retryInterval, attempt, maxRetries)
		time.Sleep(retryInterval)
	}
	return localPort, nil
}

// AddPortUDP adds a UDP port to the instance
// This function can be called in the states 'Preparing' and 'Committed'
func (i *Instance) AddPortUDP(port int) error {
	if !i.IsInState(Preparing, Committed) {
		return ErrAddingPortNotAllowed.WithParams(i.state.String())
	}
	err := validatePort(port)
	if err != nil {
		return err
	}
	if i.isUDPPortRegistered(port) {
		return ErrUDPPortAlreadyRegistered.WithParams(port)
	}
	i.portsUDP = append(i.portsUDP, port)
	i.Logger.Debugf("Added UDP port '%d' to instance '%s'", port, i.k8sName)
	return nil
}

// ExecuteCommand executes the given command in the instance
// This function can only be called in the states 'Preparing' and 'Started'
// The context can be used to cancel the command and it is only possible in start state
func (i *Instance) ExecuteCommand(ctx context.Context, command ...string) (string, error) {
	if !i.IsInState(Preparing, Started) {
		return "", ErrExecutingCommandNotAllowed.WithParams(i.state.String())
	}

	if i.IsInState(Preparing) {
		output, err := i.builderFactory.ExecuteCmdInBuilder(command)
		if err != nil {
			return "", ErrExecutingCommandInInstance.WithParams(command, i.name).Wrap(err)
		}
		return output, nil
	}

	var (
		instanceName  string
		eErr          *Error
		containerName = i.k8sName
	)

	if i.isSidecar {
		instanceName = i.parentInstance.k8sName
		eErr = ErrExecutingCommandInSidecar.WithParams(command, i.k8sName, i.parentInstance.k8sName)
	} else {
		instanceName = i.k8sName
		eErr = ErrExecutingCommandInInstance.WithParams(command, i.k8sName)
	}

	pod, err := i.K8sClient.GetFirstPodFromReplicaSet(ctx, instanceName)
	if err != nil {
		return "", ErrGettingPodFromReplicaSet.WithParams(i.k8sName).Wrap(err)
	}

	commandWithShell := []string{"/bin/sh", "-c", strings.Join(command, " ")}
	output, err := i.K8sClient.RunCommandInPod(ctx, pod.Name, containerName, commandWithShell)
	if err != nil {
		return "", eErr.Wrap(err)
	}
	return output, nil
}

// checkStateForAddingFile checks if the current state allows adding a file
func (i *Instance) checkStateForAddingFile() error {
	if !i.IsInState(Preparing, Committed) {
		return ErrAddingFileNotAllowed.WithParams(i.state.String())
	}
	return nil
}

// AddFile adds a file to the instance
// This function can only be called in the state 'Preparing'
func (i *Instance) AddFile(src string, dest string, chown string) error {
	if err := i.checkStateForAddingFile(); err != nil {
		return err
	}

	err := i.validateFileArgs(src, dest, chown)
	if err != nil {
		return err
	}

	// check if src exists (either as file or as folder)
	if _, err := os.Stat(src); os.IsNotExist(err) {
		return ErrSrcDoesNotExist.WithParams(src).Wrap(err)
	}

	// copy file to build dir
	dstPath := filepath.Join(i.getBuildDir(), dest)

	// make sure dir exists
	err = os.MkdirAll(filepath.Dir(dstPath), os.ModePerm)
	if err != nil {
		return ErrCreatingDirectory.Wrap(err)
	}
	// Create destination file making sure the path is writeable.
	dst, err := os.Create(dstPath)
	if err != nil {
		return ErrFailedToCreateDestFile.WithParams(dstPath).Wrap(err)
	}
	defer dst.Close()

	// Open source file for reading.
	srcFile, err := os.Open(src)
	if err != nil {
		return ErrFailedToOpenSrcFile.WithParams(src).Wrap(err)
	}
	defer srcFile.Close()

	// Copy the contents from source file to destination file
	_, err = io.Copy(dst, srcFile)
	if err != nil {
		return ErrFailedToCopyFile.WithParams(src, dstPath).Wrap(err)
	}

	switch i.state {
	case Preparing:
		err := i.addFileToBuilder(src, dest, chown)
		if err != nil {
			return err
		}
	case Committed:
		// check if the dest is a sub folder of added volumes and print a warning if not
		if !i.isSubFolderOfVolumes(dest) {
			return ErrFileIsNotSubFolderOfVolumes.WithParams(dest)
		}

		// only allow files, not folders
		srcInfo, err := os.Stat(src)
		if os.IsNotExist(err) || srcInfo.IsDir() {
			return ErrSrcDoesNotExistOrIsDirectory.WithParams(src).Wrap(err)
		}
		file := i.K8sClient.NewFile(dstPath, dest)

		// the user provided a chown string (e.g. "10001:10001") and we only need the group (second part)
		parts := strings.Split(chown, ":")
		if len(parts) != 2 {
			return ErrInvalidFormat
		}

		// second part of array, base of number is 10, and we want a 64-bit integer
		group, err := strconv.ParseInt(parts[1], 10, 64)
		if err != nil {
			return ErrFailedToConvertToInt64.Wrap(err)
		}

		if i.fsGroup != 0 && i.fsGroup != group {
			return ErrAllFilesMustHaveSameGroup
		} else {
			i.fsGroup = group
		}

		i.files = append(i.files, file)
	}

	i.Logger.Debugf("Added file '%s' to instance '%s'", dest, i.name)
	return nil
}

// AddFolder adds a folder to the instance
// This function can only be called in the state 'Preparing' or 'Committed'
func (i *Instance) AddFolder(src string, dest string, chown string) error {
	if !i.IsInState(Preparing, Committed) {
		return ErrAddingFolderNotAllowed.WithParams(i.state.String())
	}

	i.validateFileArgs(src, dest, chown)

	// check if src exists (should be a folder)
	srcInfo, err := os.Stat(src)
	if os.IsNotExist(err) || !srcInfo.IsDir() {
		return ErrSrcDoesNotExistOrIsNotDirectory.WithParams(src).Wrap(err)
	}

	// iterate over the files/directories in the src
	err = filepath.Walk(src, func(path string, info os.FileInfo, err error) error {
		if err != nil {
			return err
		}

		// create the destination path
		relPath, err := filepath.Rel(src, path)
		if err != nil {
			return err
		}
		dstPath := filepath.Join(i.getBuildDir(), dest, relPath)

		if info.IsDir() {
			// create directory at destination path
			return os.MkdirAll(dstPath, os.ModePerm)
		}
		// copy file to destination path
		return i.AddFile(path, filepath.Join(dest, relPath), chown)
	})

	if err != nil {
		return ErrCopyingFolderToInstance.WithParams(src, i.name).Wrap(err)
	}

	i.Logger.Debugf("Added folder '%s' to instance '%s'", dest, i.name)
	return nil
}

// AddFileBytes adds a file with the given content to the instance
// This function can only be called in the state 'Preparing'
func (i *Instance) AddFileBytes(bytes []byte, dest string, chown string) error {
	if err := i.checkStateForAddingFile(); err != nil {
		return err
	}

	// create a temporary file
	tmpfile, err := os.CreateTemp("", "temp")
	if err != nil {
		return err
	}
	defer os.Remove(tmpfile.Name()) // clean up

	// write bytes to the temporary file
	if _, err := tmpfile.Write(bytes); err != nil {
		return err
	}
	if err := tmpfile.Close(); err != nil {
		return err
	}

	// use AddFile to copy the temp file to the destination
	return i.AddFile(tmpfile.Name(), dest, chown)
}

// SetUser sets the user for the instance
// This function can only be called in the state 'Preparing'
func (i *Instance) SetUser(user string) error {
	if !i.IsInState(Preparing) {
		return ErrSettingUserNotAllowed.WithParams(i.state.String())
	}
	err := i.builderFactory.SetUser(user)
	if err != nil {
		return ErrSettingUser.WithParams(user, i.name).Wrap(err)
	}
	i.Logger.Debugf("Set user '%s' for instance '%s'", user, i.name)
	return nil
}

// imageCache maps image hash values to image names
var imageCache = make(map[string]string)

// checkImageHashInCache checks if the given image hash exists in the cache.
func checkImageHashInCache(imageHash string) (imageName string, exists bool) {
	imageName, exists = imageCache[imageHash]
	return imageName, exists
}

// updateImageCacheWithHash adds or updates the image cache with the given hash and image name.
func updateImageCacheWithHash(imageHash, imageName string) {
	imageCache[imageHash] = imageName // Update the cache with the new hash and image name
}

// Commit commits the instance
// This function can only be called in the state 'Preparing'
func (i *Instance) Commit() error {
	if !i.IsInState(Preparing) {
		return ErrCommittingNotAllowed.WithParams(i.state.String())
	}
	if i.builderFactory.Changed() {
		// TODO: To speed up the process, the image name could be dependent on the hash of the image
		imageName, err := i.getImageRegistry()
		if err != nil {
			return ErrGettingImageRegistry.Wrap(err)
		}

		// Generate a hash for the current image
		imageHash, err := i.builderFactory.GenerateImageHash()
		if err != nil {
			return ErrGeneratingImageHash.Wrap(err)
		}

		// Check if the generated image hash already exists in the cache, otherwise, we build it.
		cachedImageName, exists := checkImageHashInCache(imageHash)
		if exists {
			i.imageName = cachedImageName
			i.Logger.Debugf("Using cached image for instance '%s'", i.name)
		} else {
			i.Logger.Debugf("Cannot use any cached image for instance '%s'", i.name)
			err = i.builderFactory.PushBuilderImage(imageName)
			if err != nil {
				return ErrPushingImage.WithParams(i.name).Wrap(err)
			}
			updateImageCacheWithHash(imageHash, imageName)
			i.imageName = imageName
			i.Logger.Debugf("Pushed new image for instance '%s'", i.name)
		}
	} else {
		i.imageName = i.builderFactory.ImageNameFrom()
		i.Logger.Debugf("No need to build and push image for instance '%s'", i.name)
	}
	i.state = Committed
	i.Logger.Debugf("Set state of instance '%s' to '%s'", i.name, i.state.String())

	return nil
}

// AddVolume adds a volume to the instance
// The owner of the volume is set to 0, if you want to set a custom owner use AddVolumeWithOwner
// This function can only be called in the states 'Preparing' and 'Committed'
func (i *Instance) AddVolume(path string, size resource.Quantity) error {
	// temporary feat, we will remove it once we can add multiple volumes
	if len(i.volumes) > 0 {
		i.Logger.Debugf("Maximum volumes exceeded for instance '%s', volumes: %d", i.name, len(i.volumes))
		return ErrMaximumVolumesExceeded.WithParams(i.name)
	}
	i.AddVolumeWithOwner(path, size, 0)
	return nil
}

// AddVolumeWithOwner adds a volume to the instance with the given owner
// This function can only be called in the states 'Preparing' and 'Committed'
func (i *Instance) AddVolumeWithOwner(path string, size resource.Quantity, owner int64) error {
	if !i.IsInState(Preparing, Committed) {
		return ErrAddingVolumeNotAllowed.WithParams(i.state.String())
	}
	// temporary feat, we will remove it once we can add multiple volumes
	if len(i.volumes) > 0 {
		i.Logger.Debugf("Maximum volumes exceeded for instance '%s', volumes: %d", i.name, len(i.volumes))
		return ErrMaximumVolumesExceeded.WithParams(i.name)
	}
	volume := i.K8sClient.NewVolume(path, size, owner)
	i.volumes = append(i.volumes, volume)
<<<<<<< HEAD
	logrus.Debugf("Added volume '%s' with size '%s' and owner '%d' to instance '%s'", path, size.String(), owner, i.name)
=======
	i.Logger.Debugf("Added volume '%s' with size '%s' and owner '%d' to instance '%s'", path, size, owner, i.name)
>>>>>>> 5bfcf2d5
	return nil
}

// SetMemory sets the memory of the instance
// This function can only be called in the states 'Preparing' and 'Committed'
func (i *Instance) SetMemory(request, limit resource.Quantity) error {
	if !i.IsInState(Preparing, Committed) {
		return ErrSettingMemoryNotAllowed.WithParams(i.state.String())
	}
	i.memoryRequest = request
	i.memoryLimit = limit
<<<<<<< HEAD
	logrus.Debugf("Set memory to '%s' and limit to '%s' in instance '%s'", request.String(), limit.String(), i.name)
=======
	i.Logger.Debugf("Set memory to '%s' and limit to '%s' in instance '%s'", request, limit, i.name)
>>>>>>> 5bfcf2d5
	return nil
}

// SetCPU sets the CPU of the instance
// This function can only be called in the states 'Preparing' and 'Committed'
func (i *Instance) SetCPU(request resource.Quantity) error {
	if !i.IsInState(Preparing, Committed) {
		return ErrSettingCPUNotAllowed.WithParams(i.state.String())
	}
	i.cpuRequest = request
<<<<<<< HEAD
	logrus.Debugf("Set cpu to '%s' in instance '%s'", request.String(), i.name)
=======
	i.Logger.Debugf("Set cpu to '%s' in instance '%s'", request, i.name)
>>>>>>> 5bfcf2d5
	return nil
}

// SetEnvironmentVariable sets the given environment variable in the instance
// This function can only be called in the states 'Preparing' and 'Committed'
func (i *Instance) SetEnvironmentVariable(key, value string) error {
	if !i.IsInState(Preparing, Committed) {
		return ErrSettingEnvNotAllowed.WithParams(i.state.String())
	}
	if i.state == Preparing {
		err := i.builderFactory.SetEnvVar(key, value)
		if err != nil {
			return err
		}
	} else if i.state == Committed {
		i.env[key] = value
	}
	i.Logger.Debugf("Set environment variable '%s' in instance '%s'", key, i.name)
	return nil
}

// GetIP returns the IP of the instance
// This function can only be called in the states 'Preparing' and 'Started'
func (i *Instance) GetIP(ctx context.Context) (string, error) {
	// Check if i.kubernetesService already has the IP
	if i.kubernetesService != nil && i.kubernetesService.Spec.ClusterIP != "" {
		return i.kubernetesService.Spec.ClusterIP, nil
	}
	// If not, proceed with the existing logic to deploy the service and get the IP
	svc, err := i.K8sClient.GetService(ctx, i.k8sName)
	if err != nil || svc == nil {
		// Service does not exist, so we need to deploy it
		err := i.deployService(ctx, i.portsTCP, i.portsUDP)
		if err != nil {
			return "", ErrDeployingServiceForInstance.WithParams(i.k8sName).Wrap(err)
		}
		svc, err = i.K8sClient.GetService(ctx, i.k8sName)
		if err != nil {
			return "", ErrGettingServiceForInstance.WithParams(i.k8sName).Wrap(err)
		}
	}

	ip := svc.Spec.ClusterIP
	if ip == "" {
		return "", ErrGettingServiceIP.WithParams(i.k8sName)
	}

	// Update i.kubernetesService for future reference
	i.kubernetesService = svc

	return ip, nil
}

// GetFileBytes returns the content of the given file
// This function can only be called in the states 'Preparing' and 'Committed'
func (i *Instance) GetFileBytes(ctx context.Context, file string) ([]byte, error) {
	if !i.IsInState(Preparing, Committed, Started) {
		return nil, ErrGettingFileNotAllowed.WithParams(i.state.String())
	}

	if i.state != Started {
		bytes, err := i.builderFactory.ReadFileFromBuilder(file)
		if err != nil {
			return nil, ErrGettingFile.WithParams(file, i.name).Wrap(err)
		}
		return bytes, nil
	}

	rc, err := i.ReadFileFromRunningInstance(ctx, file)
	if err != nil {
		return nil, ErrReadingFile.WithParams(file, i.name).Wrap(err)
	}

	defer rc.Close()
	return io.ReadAll(rc)
}

func (i *Instance) ReadFileFromRunningInstance(ctx context.Context, filePath string) (io.ReadCloser, error) {
	if !i.IsInState(Started) {
		return nil, ErrReadingFileNotAllowed.WithParams(i.state.String())
	}

	// Not the best solution, we need to find a better one.
	// Tested with a 110MB+ file and it worked.
	fileContent, err := i.ExecuteCommand(ctx, "cat", filePath)
	if err != nil {
		return nil, ErrReadingFileFromInstance.WithParams(filePath, i.name).Wrap(err)
	}
	return io.NopCloser(strings.NewReader(fileContent)), nil
}

// AddPolicyRule adds a policy rule to the instance
// This function can only be called in the states 'Preparing' and 'Committed'
func (i *Instance) AddPolicyRule(rule rbacv1.PolicyRule) error {
	if !i.IsInState(Preparing, Committed) {
		return ErrAddingPolicyRuleNotAllowed.WithParams(i.state.String())
	}
	i.policyRules = append(i.policyRules, rule)
	return nil
}

// checkStateForProbe checks if the current state is allowed for setting a probe
func (i *Instance) checkStateForProbe() error {
	if !i.IsInState(Preparing, Committed) {
		return ErrSettingProbeNotAllowed.WithParams(i.state.String())
	}
	return nil
}

// SetLivenessProbe sets the liveness probe of the instance
// A live probe is a probe that is used to determine if the instance is still alive, and should be restarted if not
// See usage documentation: https://pkg.go.dev/i.K8sCli.io/api/core/v1@v0.27.3#Probe
// This function can only be called in the states 'Preparing' and 'Committed'
func (i *Instance) SetLivenessProbe(livenessProbe *v1.Probe) error {
	if err := i.checkStateForProbe(); err != nil {
		return err
	}
	i.livenessProbe = livenessProbe
	i.Logger.Debugf("Set liveness probe to '%s' in instance '%s'", livenessProbe, i.name)
	return nil
}

// SetReadinessProbe sets the readiness probe of the instance
// A readiness probe is a probe that is used to determine if the instance is ready to receive traffic
// See usage documentation: https://pkg.go.dev/i.K8sCli.io/api/core/v1@v0.27.3#Probe
// This function can only be called in the states 'Preparing' and 'Committed'
func (i *Instance) SetReadinessProbe(readinessProbe *v1.Probe) error {
	if err := i.checkStateForProbe(); err != nil {
		return err
	}
	i.readinessProbe = readinessProbe
	i.Logger.Debugf("Set readiness probe to '%s' in instance '%s'", readinessProbe, i.name)
	return nil
}

// SetStartupProbe sets the startup probe of the instance
// A startup probe is a probe that is used to determine if the instance is ready to receive traffic after a startup
// See usage documentation: https://pkg.go.dev/i.K8sCli.io/api/core/v1@v0.27.3#Probe
// This function can only be called in the states 'Preparing' and 'Committed'
func (i *Instance) SetStartupProbe(startupProbe *v1.Probe) error {
	if err := i.checkStateForProbe(); err != nil {
		return err
	}
	i.startupProbe = startupProbe
	i.Logger.Debugf("Set startup probe to '%s' in instance '%s'", startupProbe, i.name)
	return nil
}

// AddSidecar adds a sidecar to the instance
// This function can only be called in the state 'Preparing' or 'Committed'
func (i *Instance) AddSidecar(sidecar *Instance) error {

	if !i.IsInState(Preparing, Committed) {
		return ErrAddingSidecarNotAllowed.WithParams(i.state.String())
	}
	if sidecar == nil {
		return ErrSidecarIsNil
	}
	if sidecar == i {
		return ErrSidecarCannotBeSameInstance
	}
	if sidecar.state != Committed {
		return ErrSidecarNotCommitted.WithParams(sidecar.name)
	}
	if i.isSidecar {
		return ErrSidecarCannotHaveSidecar.WithParams(i.name)
	}
	if sidecar.isSidecar {
		return ErrSidecarAlreadySidecar.WithParams(sidecar.name)
	}

	i.sidecars = append(i.sidecars, sidecar)
	sidecar.isSidecar = true
	sidecar.parentInstance = i
	i.Logger.Debugf("Added sidecar '%s' to instance '%s'", sidecar.name, i.name)
	return nil
}

// SetOtelCollectorVersion sets the OpenTelemetry collector version for the instance
// This function can only be called in the state 'Preparing' or 'Committed'
func (i *Instance) SetOtelCollectorVersion(version string) error {
	if err := i.validateStateForObsy("OpenTelemetry collector version"); err != nil {
		return err
	}
	i.obsyConfig.otelCollectorVersion = version
	i.Logger.Debugf("Set OpenTelemetry collector version '%s' for instance '%s'", version, i.name)
	return nil
}

// SetOtelEndpoint sets the OpenTelemetry endpoint for the instance
// This function can only be called in the state 'Preparing' or 'Committed'
func (i *Instance) SetOtelEndpoint(port int) error {
	if err := i.validateStateForObsy("OpenTelemetry endpoint"); err != nil {
		return err
	}
	i.obsyConfig.otlpPort = port
	i.Logger.Debugf("Set OpenTelemetry endpoint '%d' for instance '%s'", port, i.name)
	return nil
}

// SetPrometheusEndpoint sets the Prometheus endpoint for the instance
// This function can only be called in the state 'Preparing' or 'Committed'
func (i *Instance) SetPrometheusEndpoint(port int, jobName, scapeInterval string) error {
	if err := i.validateStateForObsy("Prometheus endpoint"); err != nil {
		return err
	}
	i.obsyConfig.prometheusEndpointPort = port
	i.obsyConfig.prometheusEndpointJobName = jobName
	i.obsyConfig.prometheusEndpointScrapeInterval = scapeInterval
	i.Logger.Debugf("Set Prometheus endpoint '%d' for instance '%s'", port, i.name)
	return nil
}

// SetJaegerEndpoint sets the Jaeger endpoint for the instance
// This function can only be called in the state 'Preparing' or 'Committed'
func (i *Instance) SetJaegerEndpoint(grpcPort, thriftCompactPort, thriftHttpPort int) error {
	if err := i.validateStateForObsy("Jaeger endpoint"); err != nil {
		return err
	}
	i.obsyConfig.jaegerGrpcPort = grpcPort
	i.obsyConfig.jaegerThriftCompactPort = thriftCompactPort
	i.obsyConfig.jaegerThriftHttpPort = thriftHttpPort
	i.Logger.Debugf("Set Jaeger endpoints '%d', '%d' and '%d' for instance '%s'", grpcPort, thriftCompactPort, thriftHttpPort, i.name)
	return nil
}

// SetOtlpExporter sets the OTLP exporter for the instance
// This function can only be called in the state 'Preparing' or 'Committed'
func (i *Instance) SetOtlpExporter(endpoint, username, password string) error {
	if err := i.validateStateForObsy("OTLP exporter"); err != nil {
		return err
	}
	i.obsyConfig.otlpEndpoint = endpoint
	i.obsyConfig.otlpUsername = username
	i.obsyConfig.otlpPassword = password
	i.Logger.Debugf("Set OTLP exporter '%s' for instance '%s'", endpoint, i.name)
	return nil
}

// SetJaegerExporter sets the Jaeger exporter for the instance
// This function can only be called in the state 'Preparing' or 'Committed'
func (i *Instance) SetJaegerExporter(endpoint string) error {
	if err := i.validateStateForObsy("Jaeger exporter"); err != nil {
		return err
	}
	i.obsyConfig.jaegerEndpoint = endpoint
	i.Logger.Debugf("Set Jaeger exporter '%s' for instance '%s'", endpoint, i.name)
	return nil
}

// SetPrometheusExporter sets the Prometheus exporter for the instance
// This function can only be called in the state 'Preparing' or 'Committed'
func (i *Instance) SetPrometheusExporter(endpoint string) error {
	if err := i.validateStateForObsy("Prometheus exporter"); err != nil {
		return err
	}
	i.obsyConfig.prometheusExporterEndpoint = endpoint
	i.Logger.Debugf("Set Prometheus exporter '%s' for instance '%s'", endpoint, i.name)
	return nil
}

// SetPrometheusRemoteWriteExporter sets the Prometheus remote write exporter for the instance
// This function can only be called in the state 'Preparing' or 'Committed'
func (i *Instance) SetPrometheusRemoteWriteExporter(endpoint string) error {
	if err := i.validateStateForObsy("Prometheus remote write exporter"); err != nil {
		return err
	}
	i.obsyConfig.prometheusRemoteWriteExporterEndpoint = endpoint
	i.Logger.Debugf("Set Prometheus remote write exporter '%s' for instance '%s'", endpoint, i.name)
	return nil
}

// TsharkCollectorEnabled returns true if the tshark collector is enabled
func (i *Instance) TsharkCollectorEnabled() bool {
	return i.tsharkCollectorConfig != nil
}

// EnableTsharkCollector enables the tshark collector for the instance
// This function can only be called in the state 'Preparing' or 'Committed'
func (i *Instance) EnableTsharkCollector(conf TsharkCollectorConfig) error {
	if err := i.validateStateForObsy(tsharkCollectorName); err != nil {
		return err
	}
	if i.TsharkCollectorEnabled() {
		return ErrTsharkCollectorAlreadyEnabled
	}

	if err := validateTsharkCollectorConfig(conf); err != nil {
		return err
	}

	i.tsharkCollectorConfig = &conf
	i.Logger.Debugf("Enabled Tshark collector for instance '%s'", i.name)
	return nil
}

// validateTsharkCollectorConfig checks the configuration fields for proper formatting
func validateTsharkCollectorConfig(conf TsharkCollectorConfig) error {
	// Regex patterns for validation
	awsKeyPattern, err := regexp.Compile(`^[A-Za-z0-9]{1,20}$`)
	if err != nil {
		return ErrRegexpCompile.WithParams("awsKeyPattern")
	}
	awsSecretPattern, err := regexp.Compile(`^[A-Za-z0-9/+=]{1,40}$`)
	if err != nil {
		return ErrRegexpCompile.WithParams("awsSecretPattern")
	}

	if !awsKeyPattern.MatchString(conf.S3AccessKey) {
		return ErrTsharkCollectorInvalidS3AccessKey.WithParams(conf.S3AccessKey)
	}
	if !awsSecretPattern.MatchString(conf.S3SecretKey) {
		return ErrTsharkCollectorInvalidS3SecretKey.WithParams(conf.S3SecretKey)
	}
	if conf.S3Region == "" || conf.S3Bucket == "" {
		return ErrTsharkCollectorS3RegionOrBucketEmpty.WithParams(conf.S3Region, conf.S3Bucket)
	}

	return nil
}

// SetPrivileged sets the privileged status for the instance
// This function can only be called in the state 'Preparing' or 'Committed'
func (i *Instance) SetPrivileged(privileged bool) error {
	if !i.IsInState(Preparing, Committed) {
		return ErrSettingPrivilegedNotAllowed.WithParams(i.state.String())
	}
	i.securityContext.privileged = privileged
	i.Logger.Debugf("Set privileged to '%t' for instance '%s'", privileged, i.name)
	return nil
}

// AddCapability adds a capability to the instance
// This function can only be called in the state 'Preparing' or 'Committed'
func (i *Instance) AddCapability(capability string) error {
	if !i.IsInState(Preparing, Committed) {
		return ErrAddingCapabilityNotAllowed.WithParams(i.state.String())
	}
	i.securityContext.capabilitiesAdd = append(i.securityContext.capabilitiesAdd, capability)
	i.Logger.Debugf("Added capability '%s' to instance '%s'", capability, i.name)
	return nil
}

// AddCapabilities adds multiple capabilities to the instance
// This function can only be called in the state 'Preparing' or 'Committed'
func (i *Instance) AddCapabilities(capabilities []string) error {
	if !i.IsInState(Preparing, Committed) {
		return ErrAddingCapabilitiesNotAllowed.WithParams(i.state.String())
	}
	for _, capability := range capabilities {
		i.securityContext.capabilitiesAdd = append(i.securityContext.capabilitiesAdd, capability)
		i.Logger.Debugf("Added capability '%s' to instance '%s'", capability, i.name)
	}
	return nil
}

// StartAsync starts the instance without waiting for it to be ready
// This function can only be called in the state 'Committed' or 'Stopped'
// This function will replace StartWithoutWait
func (i *Instance) StartAsync(ctx context.Context) error {
	if err := i.StartWithoutWait(ctx); err != nil {
		return err
	}
	return nil
}

// StartWithoutWait starts the instance without waiting for it to be ready
// This function can only be called in the state 'Committed' or 'Stopped'
func (i *Instance) StartWithoutWait(ctx context.Context) error {
	if !i.IsInState(Committed, Stopped) {
		return ErrStartingNotAllowed.WithParams(i.state.String())
	}
	if err := applyFunctionToInstances(i.sidecars, func(sidecar Instance) error {
		if !sidecar.IsInState(Committed, Stopped) {
			return ErrStartingNotAllowedForSidecar.WithParams(sidecar.name, sidecar.state.String())
		}
		return nil
	}); err != nil {
		return err
	}
	if i.isSidecar {
		return ErrStartingSidecarNotAllowed
	}

	if i.state == Committed {
		// deploy otel collector if observability is enabled
		if i.isObservabilityEnabled() {
			if err := i.addOtelCollectorSidecar(ctx); err != nil {
				return ErrAddingOtelCollectorSidecar.WithParams(i.k8sName).Wrap(err)
			}
		}

		// deploy tshark collector if enabled
		if i.TsharkCollectorEnabled() {
			if err := i.addTsharkCollectorSidecar(ctx); err != nil {
				return ErrAddingTsharkCollectorSidecar.WithParams(i.k8sName).Wrap(err)
			}
		}

		if i.BitTwister.Enabled() {
			if err := i.addBitTwisterSidecar(ctx); err != nil {
				return ErrAddingNetworkSidecar.WithParams(i.k8sName).Wrap(err)
			}
		}

		if err := i.deployResources(ctx); err != nil {
			return ErrDeployingResourcesForInstance.WithParams(i.k8sName).Wrap(err)
		}
		if err := applyFunctionToInstances(i.sidecars, func(sidecar Instance) error {
			return sidecar.deployResources(ctx)
		}); err != nil {
			return ErrDeployingResourcesForSidecars.WithParams(i.k8sName).Wrap(err)
		}
	}

	err := i.deployPod(ctx)
	if err != nil {
		return ErrDeployingPodForInstance.WithParams(i.k8sName).Wrap(err)
	}
	i.state = Started
	setStateForSidecars(i.sidecars, Started)
	i.Logger.Debugf("Set state of instance '%s' to '%s'", i.k8sName, i.state.String())

	return nil
}

// Start starts the instance and waits for it to be ready
// This function can only be called in the state 'Committed' and 'Stopped'
func (i *Instance) Start(ctx context.Context) error {
	if err := i.StartWithoutWait(ctx); err != nil {
		return err
	}

	err := i.WaitInstanceIsRunning(ctx)
	if err != nil {
		return ErrWaitingForInstanceRunning.WithParams(i.k8sName).Wrap(err)
	}

	return nil
}

// IsRunning returns true if the instance is running
// This function can only be called in the state 'Started'
func (i *Instance) IsRunning(ctx context.Context) (bool, error) {
	if !i.IsInState(Started, Stopped) {
		return false, ErrCheckingIfInstanceRunningNotAllowed.WithParams(i.state.String())
	}

	return i.K8sClient.IsReplicaSetRunning(ctx, i.k8sName)
}

// WaitInstanceIsRunning waits until the instance is running
// This function can only be called in the state 'Started'
func (i *Instance) WaitInstanceIsRunning(ctx context.Context) error {
	if !i.IsInState(Started) {
		return ErrWaitingForInstanceNotAllowed.WithParams(i.state.String())
	}
	tick := time.NewTicker(1 * time.Second)

	for {
		running, err := i.IsRunning(ctx)
		if err != nil {
			return ErrCheckingIfInstanceRunning.WithParams(i.k8sName).Wrap(err)
		}
		if running {
			return nil
		}

		select {
		case <-ctx.Done():
			return ErrWaitingForInstanceTimeout.WithParams(i.k8sName).Wrap(ctx.Err())
		case <-tick.C:
			continue
		}
	}
}

// DisableNetwork disables the network of the instance
// This does not apply to executor instances
// This function can only be called in the state 'Started'
func (i *Instance) DisableNetwork(ctx context.Context) error {
	if !i.IsInState(Started) {
		return ErrDisablingNetworkNotAllowed.WithParams(i.state.String())
	}
	executorSelectorMap := map[string]string{
		"knuu.sh/type": ExecutorInstance.String(),
	}

	err := i.K8sClient.CreateNetworkPolicy(ctx, i.k8sName, i.getLabels(), executorSelectorMap, executorSelectorMap)
	if err != nil {
		return ErrDisablingNetwork.WithParams(i.k8sName).Wrap(err)
	}
	return nil
}

// SetBandwidthLimit sets the bandwidth limit of the instance
// bandwidth limit in bps (e.g. 1000 for 1Kbps)
// Currently, only one of bandwidth, jitter, latency or packet loss can be set
// This function can only be called in the state 'Commited'
func (i *Instance) SetBandwidthLimit(limit int64) error {
	if !i.IsInState(Started) {
		return ErrSettingBandwidthLimitNotAllowed.WithParams(i.state.String())
	}
	if !i.BitTwister.Enabled() {
		return ErrSettingBandwidthLimitNotAllowedBitTwister
	}

	// We first need to stop it, otherwise we get an error
	if err := i.BitTwister.Client().BandwidthStop(); err != nil {
		if !sdk.IsErrorServiceNotInitialized(err) &&
			!sdk.IsErrorServiceNotReady(err) &&
			!sdk.IsErrorServiceNotStarted(err) {
			return ErrStoppingBandwidthLimit.WithParams(i.k8sName).Wrap(err)
		}
	}

	err := i.BitTwister.Client().BandwidthStart(sdk.BandwidthStartRequest{
		NetworkInterfaceName: i.BitTwister.NetworkInterface(),
		Limit:                limit,
	})
	if err != nil {
		return ErrSettingBandwidthLimit.WithParams(i.k8sName).Wrap(err)
	}

	i.Logger.Debugf("Set bandwidth limit to '%d' in instance '%s'", limit, i.name)
	return nil
}

// SetLatency sets the latency of the instance
// latency in ms (e.g. 1000 for 1s)
// jitter in ms (e.g. 1000 for 1s)
// Currently, only one of bandwidth, jitter, latency or packet loss can be set
// This function can only be called in the state 'Commited'
func (i *Instance) SetLatencyAndJitter(latency, jitter int64) error {
	if !i.IsInState(Started) {
		return ErrSettingLatencyJitterNotAllowed.WithParams(i.state.String())
	}
	if !i.BitTwister.Enabled() {
		return ErrSettingLatencyJitterNotAllowedBitTwister
	}

	// We first need to stop it, otherwise we get an error
	if err := i.BitTwister.Client().LatencyStop(); err != nil {
		if !sdk.IsErrorServiceNotInitialized(err) &&
			!sdk.IsErrorServiceNotReady(err) &&
			!sdk.IsErrorServiceNotStarted(err) {
			return ErrStoppingLatencyJitter.WithParams(i.k8sName).Wrap(err)
		}
	}

	err := i.BitTwister.Client().LatencyStart(sdk.LatencyStartRequest{
		NetworkInterfaceName: i.BitTwister.NetworkInterface(),
		Latency:              latency,
		Jitter:               jitter,
	})
	if err != nil {
		return ErrSettingLatencyJitter.WithParams(i.k8sName).Wrap(err)
	}

	i.Logger.Debugf("Set latency to '%d' and jitter to '%d' in instance '%s'", latency, jitter, i.name)
	return nil
}

// SetPacketLoss sets the packet loss of the instance
// packet loss in percent (e.g. 10 for 10%)
// Currently, only one of bandwidth, jitter, latency or packet loss can be set
// This function can only be called in the state 'Commited'
func (i *Instance) SetPacketLoss(packetLoss int32) error {
	if !i.IsInState(Started) {
		return ErrSettingPacketLossNotAllowed.WithParams(i.state.String())
	}
	if !i.BitTwister.Enabled() {
		return ErrSettingPacketLossNotAllowedBitTwister
	}

	// We first need to stop it, otherwise we get an error
	if err := i.BitTwister.Client().PacketlossStop(); err != nil {
		if !sdk.IsErrorServiceNotInitialized(err) &&
			!sdk.IsErrorServiceNotReady(err) &&
			!sdk.IsErrorServiceNotStarted(err) {
			return ErrStoppingPacketLoss.WithParams(i.k8sName).Wrap(err)
		}
	}

	err := i.BitTwister.Client().PacketlossStart(sdk.PacketLossStartRequest{
		NetworkInterfaceName: i.BitTwister.NetworkInterface(),
		PacketLossRate:       packetLoss,
	})
	if err != nil {
		return ErrSettingPacketLoss.WithParams(i.k8sName).Wrap(err)
	}

	i.Logger.Debugf("Set packet loss to '%d' in instance '%s'", packetLoss, i.name)
	return nil
}

// EnableNetwork enables the network of the instance
// This function can only be called in the state 'Started'
func (i *Instance) EnableNetwork(ctx context.Context) error {
	if !i.IsInState(Started) {
		return ErrEnablingNetworkNotAllowed.WithParams(i.state.String())
	}

	err := i.K8sClient.DeleteNetworkPolicy(ctx, i.k8sName)
	if err != nil {
		return ErrEnablingNetwork.WithParams(i.k8sName).Wrap(err)
	}
	return nil
}

// NetworkIsDisabled returns true if the network of the instance is disabled
// This function can only be called in the state 'Started'
func (i *Instance) NetworkIsDisabled(ctx context.Context) (bool, error) {
	if !i.IsInState(Started) {
		return false, ErrCheckingIfNetworkDisabledNotAllowed.WithParams(i.state.String())
	}

	return i.K8sClient.NetworkPolicyExists(ctx, i.k8sName), nil
}

// WaitInstanceIsStopped waits until the instance is not running anymore
// This function can only be called in the state 'Stopped'
func (i *Instance) WaitInstanceIsStopped(ctx context.Context) error {
	if !i.IsInState(Stopped) {
		return ErrWaitingForInstanceStoppedNotAllowed.WithParams(i.state.String())
	}
	for {
		running, err := i.IsRunning(ctx)
		if !running {
			break
		}
		if err != nil {
			return ErrCheckingIfInstanceStopped.WithParams(i.k8sName).Wrap(err)
		}
	}

	return nil
}

// Stop stops the instance
// CAUTION: In order to keep data of the instance, you need to use AddVolume() before.
// This function can only be called in the state 'Started'
func (i *Instance) Stop(ctx context.Context) error {
	if !i.IsInState(Started) {
		return ErrStoppingNotAllowed.WithParams(i.state.String())

	}

	if err := i.destroyPod(ctx); err != nil {
		return ErrDestroyingPod.WithParams(i.k8sName).Wrap(err)
	}
	i.state = Stopped
	setStateForSidecars(i.sidecars, Stopped)
	i.Logger.Debugf("Set state of instance '%s' to '%s'", i.k8sName, i.state.String())

	return nil
}

// Clone creates a clone of the instance
// This function can only be called in the state 'Committed'
// When cloning an instance that is a sidecar, the clone will be not a sidecar
// When cloning an instance with sidecars, the sidecars will be cloned as well
func (i *Instance) Clone() (*Instance, error) {
	if !i.IsInState(Committed) {
		return nil, ErrCloningNotAllowed.WithParams(i.state.String())
	}

	newK8sName, err := names.NewRandomK8(i.name)
	if err != nil {
		return nil, ErrGeneratingK8sName.WithParams(i.name).Wrap(err)
	}
	// Create a new instance with the same attributes as the original instance
	ins := i.cloneWithSuffix("")
	ins.k8sName = newK8sName
	return ins, nil
}

// CloneWithName creates a clone of the instance with a given name
// This function can only be called in the state 'Committed'
// When cloning an instance that is a sidecar, the clone will be not a sidecar
// When cloning an instance with sidecars, the sidecars will be cloned as well
func (i *Instance) CloneWithName(name string) (*Instance, error) {
	if !i.IsInState(Committed) {
		return nil, ErrCloningNotAllowedForSidecar.WithParams(i.state.String())
	}

	newK8sName, err := names.NewRandomK8(name)
	if err != nil {
		return nil, ErrGeneratingK8sNameForSidecar.WithParams(name).Wrap(err)
	}
	// Create a new instance with the same attributes as the original instance
	ins := i.cloneWithSuffix("")
	ins.name = name
	ins.k8sName = newK8sName
	return ins, nil
}

// CreateCustomResource creates a custom resource for the instance
// The names and namespace are set and overridden by knuu
func (i *Instance) CreateCustomResource(ctx context.Context, gvr *schema.GroupVersionResource, obj *map[string]interface{}) error {
	crdExists, err := i.CustomResourceDefinitionExists(ctx, gvr)
	if err != nil {
		return err
	}
	if !crdExists {
		return ErrCustomResourceDefinitionDoesNotExist.WithParams(gvr.Resource)
	}

	return i.K8sClient.CreateCustomResource(ctx, i.k8sName, gvr, obj)
}

// CustomResourceDefinitionExists checks if the custom resource definition exists
func (i *Instance) CustomResourceDefinitionExists(ctx context.Context, gvr *schema.GroupVersionResource) (bool, error) {
	return i.K8sClient.CustomResourceDefinitionExists(ctx, gvr), nil
}

func (i *Instance) AddHost(ctx context.Context, port int) (host string, err error) {
	if i.Proxy == nil {
		return "", ErrProxyNotInitialized
	}

	prefix := fmt.Sprintf("%s-%d", i.k8sName, port)
	if err := i.Proxy.AddHost(ctx, i.k8sName, prefix, port); err != nil {
		return "", ErrAddingToProxy.WithParams(i.k8sName).Wrap(err)
	}
	host, err = i.Proxy.URL(ctx, prefix)
	if err != nil {
		return "", ErrGettingProxyURL.WithParams(i.k8sName).Wrap(err)
	}
	return host, nil
}<|MERGE_RESOLUTION|>--- conflicted
+++ resolved
@@ -700,11 +700,7 @@
 	}
 	volume := i.K8sClient.NewVolume(path, size, owner)
 	i.volumes = append(i.volumes, volume)
-<<<<<<< HEAD
 	logrus.Debugf("Added volume '%s' with size '%s' and owner '%d' to instance '%s'", path, size.String(), owner, i.name)
-=======
-	i.Logger.Debugf("Added volume '%s' with size '%s' and owner '%d' to instance '%s'", path, size, owner, i.name)
->>>>>>> 5bfcf2d5
 	return nil
 }
 
@@ -716,11 +712,7 @@
 	}
 	i.memoryRequest = request
 	i.memoryLimit = limit
-<<<<<<< HEAD
 	logrus.Debugf("Set memory to '%s' and limit to '%s' in instance '%s'", request.String(), limit.String(), i.name)
-=======
-	i.Logger.Debugf("Set memory to '%s' and limit to '%s' in instance '%s'", request, limit, i.name)
->>>>>>> 5bfcf2d5
 	return nil
 }
 
@@ -731,11 +723,7 @@
 		return ErrSettingCPUNotAllowed.WithParams(i.state.String())
 	}
 	i.cpuRequest = request
-<<<<<<< HEAD
 	logrus.Debugf("Set cpu to '%s' in instance '%s'", request.String(), i.name)
-=======
-	i.Logger.Debugf("Set cpu to '%s' in instance '%s'", request, i.name)
->>>>>>> 5bfcf2d5
 	return nil
 }
 
