--- conflicted
+++ resolved
@@ -1436,25 +1436,5 @@
 
 // CustomResourceDefinitionExists checks if the custom resource definition exists
 func (i *Instance) CustomResourceDefinitionExists(ctx context.Context, gvr *schema.GroupVersionResource) (bool, error) {
-<<<<<<< HEAD
 	return i.K8sClient.CustomResourceDefinitionExists(ctx, gvr)
-}
-
-func (i *Instance) AddHost(ctx context.Context, port int) (host string, err error) {
-	if i.Proxy == nil {
-		return "", ErrProxyNotInitialized
-	}
-
-	prefix := fmt.Sprintf("%s-%d", i.k8sName, port)
-	if err := i.Proxy.AddHost(ctx, i.k8sName, prefix, port); err != nil {
-		return "", ErrAddingToProxy.WithParams(i.k8sName).Wrap(err)
-	}
-	host, err = i.Proxy.URL(ctx, prefix)
-	if err != nil {
-		return "", ErrGettingProxyURL.WithParams(i.k8sName).Wrap(err)
-	}
-	return host, nil
-=======
-	return i.K8sClient.CustomResourceDefinitionExists(ctx, gvr), nil
->>>>>>> 2517e18f
 }