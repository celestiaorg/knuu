package instance

import (
	"context"
	"io"
	"os"
	"path/filepath"
	"strconv"
	"strings"
	"time"

	appv1 "k8s.io/api/apps/v1"
	v1 "k8s.io/api/core/v1"
	rbacv1 "k8s.io/api/rbac/v1"
	"k8s.io/apimachinery/pkg/api/resource"
	"k8s.io/apimachinery/pkg/runtime/schema"

<<<<<<< HEAD
	"github.com/sirupsen/logrus"

=======
	"github.com/celestiaorg/bittwister/sdk"
>>>>>>> a122afa4
	"github.com/celestiaorg/knuu/pkg/builder"
	"github.com/celestiaorg/knuu/pkg/container"
	"github.com/celestiaorg/knuu/pkg/k8s"
	"github.com/celestiaorg/knuu/pkg/names"
	"github.com/celestiaorg/knuu/pkg/system"
)

// We need to retry here because the port forwarding might fail as getFreePortTCP() might not free the port fast enough
const (
	maxRetries           = 5
	retryInterval        = 5 * time.Second
	waitForInstanceRetry = 1 * time.Second
	labelType            = "knuu.sh/type"
)

<<<<<<< HEAD
=======
// ObsyConfig represents the configuration for the obsy sidecar
type ObsyConfig struct {
	// otelCollectorVersion is the version of the otel collector to use
	otelCollectorVersion string

	// prometheusEndpointPort is the port on which the prometheus server will be exposed
	prometheusEndpointPort int
	// prometheusEndpointJobName is the name of the prometheus job
	prometheusEndpointJobName string
	// prometheusEndpointScrapeInterval is the scrape interval for the prometheus job
	prometheusEndpointScrapeInterval string

	// jaegerGrpcPort is the port on which the jaeger grpc server is exposed
	jaegerGrpcPort int
	// jaegerThriftCompactPort is the port on which the jaeger thrift compact server is exposed
	jaegerThriftCompactPort int
	// jaegerThriftHttpPort is the port on which the jaeger thrift http server is exposed
	jaegerThriftHttpPort int
	// jaegerEndpoint is the endpoint of the jaeger collector where spans will be sent to
	jaegerEndpoint string

	// otlpPort is the port on which the otlp server is exposed
	otlpPort int
	// otlpEndpoint is the endpoint of the otlp collector where spans will be sent to
	otlpEndpoint string
	// otlpUsername is the username to use for the otlp collector
	otlpUsername string
	// otlpPassword is the password to use for the otlp collector
	otlpPassword string

	// prometheusExporterEndpoint is the endpoint of the prometheus exporter
	prometheusExporterEndpoint string

	// prometheusRemoteWriteExporterEndpoint is the endpoint of the prometheus remote write
	prometheusRemoteWriteExporterEndpoint string
}

// TsharkCollectorConfig represents the configuration for the tshark collector
type TsharkCollectorConfig struct {
	// VolumeSize is the size of the volume to use for the tshark collector
	VolumeSize resource.Quantity
	// S3AccessKey is the access key to use for the s3 server
	S3AccessKey string
	// S3SecretKey is the secret key to use for the s3 server
	S3SecretKey string
	// S3Region is the region of the s3 server
	S3Region string
	// S3Bucket is the bucket to use for the s3 server
	S3Bucket string
	// CreateBucket is the flag to create the bucket if it does not exist
	CreateBucket bool
	// S3KeyPrefix is the key prefix to use for the s3 server
	S3KeyPrefix string
	// S3Endpoint is the endpoint of the s3 server
	S3Endpoint string

	// UploadInterval is the interval at which the tshark collector will upload the pcap file to the s3 server
	UploadInterval time.Duration

	// IpFilter is the ip filter to use for the tshark collector
	// it trace the incoming/outgoing traffic from/to the specific ip
	// If not set, it will trace all the traffic
	IpFilter string

	// CompressFiles is the flag to compress the pcap files before pushing them to s3
	CompressFiles bool
}

>>>>>>> a122afa4
// SecurityContext represents the security settings for a container
type SecurityContext struct {
	// Privileged indicates whether the container should be run in privileged mode
	privileged bool

	// CapabilitiesAdd is the list of capabilities to add to the container
	capabilitiesAdd []string
}

// Instance represents a instance
type Instance struct {
	system.SystemDependencies
<<<<<<< HEAD
	name                 string
	imageName            string
	k8sName              string
	state                InstanceState
	instanceType         InstanceType
	kubernetesService    *v1.Service
	builderFactory       *container.BuilderFactory
	kubernetesReplicaSet *appv1.ReplicaSet
	portsTCP             []int
	portsUDP             []int
	command              []string
	args                 []string
	env                  map[string]string
	volumes              []*k8s.Volume
	memoryRequest        string
	memoryLimit          string
	cpuRequest           string
	policyRules          []rbacv1.PolicyRule
	livenessProbe        *v1.Probe
	readinessProbe       *v1.Probe
	startupProbe         *v1.Probe
	files                []*k8s.File
	isSidecar            bool
	parentInstance       *Instance
	sidecars             []SidecarManager
	fsGroup              int64
	securityContext      *SecurityContext
=======
	name                  string
	imageName             string
	k8sName               string
	state                 InstanceState
	instanceType          InstanceType
	kubernetesService     *v1.Service
	builderFactory        *container.BuilderFactory
	kubernetesReplicaSet  *appv1.ReplicaSet
	portsTCP              []int
	portsUDP              []int
	command               []string
	args                  []string
	env                   map[string]string
	volumes               []*k8s.Volume
	memoryRequest         resource.Quantity
	memoryLimit           resource.Quantity
	cpuRequest            resource.Quantity
	policyRules           []rbacv1.PolicyRule
	livenessProbe         *v1.Probe
	readinessProbe        *v1.Probe
	startupProbe          *v1.Probe
	files                 []*k8s.File
	isSidecar             bool
	parentInstance        *Instance
	sidecars              []*Instance
	fsGroup               int64
	obsyConfig            *ObsyConfig
	tsharkCollectorConfig *TsharkCollectorConfig
	securityContext       *SecurityContext
	BitTwister            *btConfig
>>>>>>> a122afa4
}

func New(name string, sysDeps system.SystemDependencies) (*Instance, error) {
	k8sName, err := names.NewRandomK8(name)
	if err != nil {
		return nil, ErrGeneratingK8sName.WithParams(name).Wrap(err)
	}

	securityContext := &SecurityContext{
		privileged:      false,
		capabilitiesAdd: make([]string, 0),
	}

	// Create the instance
	return &Instance{
<<<<<<< HEAD
		name:               name,
		k8sName:            k8sName,
		imageName:          "",
		state:              None,
		instanceType:       BasicInstance,
		portsTCP:           make([]int, 0),
		portsUDP:           make([]int, 0),
		command:            make([]string, 0),
		args:               make([]string, 0),
		env:                make(map[string]string),
		volumes:            make([]*k8s.Volume, 0),
		memoryRequest:      "",
		memoryLimit:        "",
		cpuRequest:         "",
		policyRules:        make([]rbacv1.PolicyRule, 0),
		livenessProbe:      nil,
		readinessProbe:     nil,
		startupProbe:       nil,
		files:              make([]*k8s.File, 0),
		isSidecar:          false,
		parentInstance:     nil,
		sidecars:           make([]SidecarManager, 0),
		securityContext:    securityContext,
		SystemDependencies: sysDeps,
	}, nil
}

=======
		name:                  name,
		k8sName:               k8sName,
		imageName:             "",
		state:                 StateNone,
		instanceType:          BasicInstance,
		portsTCP:              make([]int, 0),
		portsUDP:              make([]int, 0),
		command:               make([]string, 0),
		args:                  make([]string, 0),
		env:                   make(map[string]string),
		volumes:               make([]*k8s.Volume, 0),
		memoryRequest:         resource.Quantity{},
		memoryLimit:           resource.Quantity{},
		cpuRequest:            resource.Quantity{},
		policyRules:           make([]rbacv1.PolicyRule, 0),
		livenessProbe:         nil,
		readinessProbe:        nil,
		startupProbe:          nil,
		files:                 make([]*k8s.File, 0),
		isSidecar:             false,
		parentInstance:        nil,
		sidecars:              make([]*Instance, 0),
		obsyConfig:            obsyConfig,
		tsharkCollectorConfig: nil,
		securityContext:       securityContext,
		BitTwister:            getBitTwisterDefaultConfig(),
		SystemDependencies:    sysDeps,
	}, nil
}

func (i *Instance) EnableBitTwister() error {
	if i.IsInState(StateStarted) {
		return ErrEnablingBitTwister
	}
	i.BitTwister.enable()
	return nil
}

func (i *Instance) DisableBitTwister() error {
	i.BitTwister.disable()
	return nil
}

>>>>>>> a122afa4
// Name returns the name of the instance
func (i *Instance) Name() string {
	return i.name
}

func (i *Instance) K8sName() string {
	return i.k8sName
}

func (i *Instance) State() InstanceState {
	return i.state
}

func (i *Instance) SetInstanceType(instanceType InstanceType) {
	i.instanceType = instanceType
}

func (i *Instance) SetIsSidecar(isSidecar bool) {
	i.isSidecar = isSidecar
}

func (i *Instance) IsSidecar() bool {
	return i.isSidecar
}

func (i *Instance) ImageName() string {
	return i.imageName
}

// SetImage sets the image of the instance.
// When calling in state 'Started', make sure to call AddVolume() before.
// It is only allowed in the 'None' and 'Started' states.
func (i *Instance) SetImage(ctx context.Context, image string) error {
	if !i.IsInState(StateNone, StateStarted) {
		return ErrSettingImageNotAllowed.WithParams(i.state.String())
	}

	if i.isSidecar {
		return ErrSettingImageNotAllowedForSidecarsStarted
	}

	if i.state == StateStarted {
		return i.setImageWithGracePeriod(ctx, image, nil)
	}

	// Use the builder to build a new image
	factory, err := container.NewBuilderFactory(image, i.getBuildDir(), i.ImageBuilder)
	if err != nil {
		return ErrCreatingBuilder.Wrap(err)
	}
	i.builderFactory = factory

	i.SetState(StatePreparing)
	return nil
}

// SetGitRepo builds the image from the given git repo, pushes it
// to the registry under the given name and sets the image of the instance.
func (i *Instance) SetGitRepo(ctx context.Context, gitContext builder.GitContext) error {
	if !i.IsState(StateNone) {
		return ErrSettingGitRepo.WithParams(i.state.String())
	}

	bCtx, err := gitContext.BuildContext()
	if err != nil {
		return ErrGettingBuildContext.Wrap(err)
	}
	imageName, err := builder.DefaultImageName(bCtx)
	if err != nil {
		return ErrGettingImageName.Wrap(err)
	}

	factory, err := container.NewBuilderFactory(imageName, i.getBuildDir(), i.ImageBuilder)
	if err != nil {
		return ErrCreatingBuilder.Wrap(err)
	}
	i.builderFactory = factory
	i.SetState(StatePreparing)

	return i.builderFactory.BuildImageFromGitRepo(ctx, gitContext, imageName)
}

// SetImageInstant sets the image of the instance without a grace period.
// Instant means that the pod is replaced without a grace period of 1 second.
// It is only allowed in the 'Running' state.
func (i *Instance) SetImageInstant(ctx context.Context, image string) error {
	if !i.IsState(StateStarted) {
		return ErrSettingImageNotAllowedForSidecarsStarted.WithParams(i.state.String())
	}

	if i.isSidecar {
		return ErrSettingImageNotAllowedForSidecars
	}

	return i.setImageWithGracePeriod(ctx, image, nil)
}

// SetCommand sets the command to run in the instance
// This function can only be called when the instance is in state 'Preparing' or 'Committed'
func (i *Instance) SetCommand(command ...string) error {
	if !i.IsInState(StatePreparing, StateCommitted) {
		return ErrSettingCommand.WithParams(i.state.String())
	}
	i.command = command
	return nil
}

// SetArgs sets the arguments passed to the instance
// This function can only be called in the states 'Preparing' or 'Committed'
func (i *Instance) SetArgs(args ...string) error {
	if !i.IsInState(StatePreparing, StateCommitted) {
		return ErrSettingArgsNotAllowed.WithParams(i.state.String())
	}
	i.args = args
	return nil
}

// AddPortTCP adds a TCP port to the instance
// This function can be called in the states 'Preparing' and 'Committed'
func (i *Instance) AddPortTCP(port int) error {
	if !i.IsInState(StatePreparing, StateCommitted) {
		return ErrAddingPortNotAllowed.WithParams(i.state.String())
	}

	if err := validatePort(port); err != nil {
		return err
	}
	if i.isTCPPortRegistered(port) {
		return ErrPortAlreadyRegistered.WithParams(port)
	}

	i.portsTCP = append(i.portsTCP, port)
	i.Logger.Debugf("Added TCP port '%d' to instance '%s'", port, i.name)
	return nil
}

// PortForwardTCP forwards the given port to a random port on the host
// This function can only be called in the state 'Started'
func (i *Instance) PortForwardTCP(ctx context.Context, port int) (int, error) {
	if !i.IsState(StateStarted) {
		return -1, ErrRandomPortForwardingNotAllowed.WithParams(i.state.String())
	}

	if err := validatePort(port); err != nil {
		return -1, err
	}
	if !i.isTCPPortRegistered(port) {
		return -1, ErrPortNotRegistered.WithParams(port)
	}
	// Get a random port on the host
	localPort, err := getFreePortTCP()
	if err != nil {
		return -1, ErrGettingFreePort.WithParams(port)
	}

	// Forward the port
	pod, err := i.K8sClient.GetFirstPodFromReplicaSet(ctx, i.k8sName)
	if err != nil {
		return -1, ErrGettingPodFromReplicaSet.WithParams(i.k8sName).Wrap(err)
	}

	for attempt := 1; attempt <= maxRetries; attempt++ {
		err := i.K8sClient.PortForwardPod(ctx, pod.Name, localPort, port)
		if err == nil {
			break
		}

		select {
		case <-ctx.Done():
			return -1, ErrForwardingPort.WithParams(maxRetries)
		case <-time.After(retryInterval):
			// continue
		}

		if attempt == maxRetries {
			return -1, ErrForwardingPort.WithParams(maxRetries)
		}
		i.Logger.Debugf("Forwarding port %d failed, cause: %v, retrying after %v (retry %d/%d)", port, err, retryInterval, attempt, maxRetries)
	}
	return localPort, nil
}

// AddPortUDP adds a UDP port to the instance
// This function can be called in the states 'Preparing' and 'Committed'
func (i *Instance) AddPortUDP(port int) error {
	if !i.IsInState(StatePreparing, StateCommitted) {
		return ErrAddingPortNotAllowed.WithParams(i.state.String())
	}

	if err := validatePort(port); err != nil {
		return err
	}
	if i.isUDPPortRegistered(port) {
		return ErrUDPPortAlreadyRegistered.WithParams(port)
	}
	i.portsUDP = append(i.portsUDP, port)

	i.Logger.Debugf("Added UDP port '%d' to instance '%s'", port, i.k8sName)
	return nil
}

// ExecuteCommand executes the given command in the instance
// This function can only be called in the states 'Preparing' and 'Started'
// The context can be used to cancel the command and it is only possible in start state
func (i *Instance) ExecuteCommand(ctx context.Context, command ...string) (string, error) {
	if !i.IsInState(StatePreparing, StateStarted) {
		return "", ErrExecutingCommandNotAllowed.WithParams(i.state.String())
	}

	if i.state == StatePreparing {
		output, err := i.builderFactory.ExecuteCmdInBuilder(command)
		if err != nil {
			return "", ErrExecutingCommandInInstance.WithParams(command, i.name).Wrap(err)
		}
		return output, nil
	}

	var (
		instanceName  string
		eErr          *Error
		containerName = i.k8sName
	)

	if i.isSidecar {
		instanceName = i.parentInstance.k8sName
		eErr = ErrExecutingCommandInSidecar.WithParams(command, i.k8sName, i.parentInstance.k8sName)
	} else {
		instanceName = i.k8sName
		eErr = ErrExecutingCommandInInstance.WithParams(command, i.k8sName)
	}

	pod, err := i.K8sClient.GetFirstPodFromReplicaSet(ctx, instanceName)
	if err != nil {
		return "", ErrGettingPodFromReplicaSet.WithParams(i.k8sName).Wrap(err)
	}

	commandWithShell := []string{"/bin/sh", "-c", strings.Join(command, " ")}
	output, err := i.K8sClient.RunCommandInPod(ctx, pod.Name, containerName, commandWithShell)
	if err != nil {
		return "", eErr.Wrap(err)
	}
	return output, nil
}

// checkStateForAddingFile checks if the current state allows adding a file
func (i *Instance) checkStateForAddingFile() error {
	if !i.IsInState(StatePreparing, StateCommitted) {
		return ErrAddingFileNotAllowed.WithParams(i.state.String())
	}
	return nil
}

// This function can only be called in the state 'Preparing'
func (i *Instance) AddFile(src string, dest string, chown string) error {
	if err := i.checkStateForAddingFile(); err != nil {
		return err
	}

	if err := i.validateFileArgs(src, dest, chown); err != nil {
		return err
	}

	if err := i.checkSrcExists(src); err != nil {
		return err
	}

	dstPath, err := i.copyFileToBuildDir(src, dest)
	if err != nil {
		return err
	}

	switch i.state {
	case StatePreparing:
		return i.addFileToBuilder(src, dest, chown)
	case StateCommitted:
		return i.addFileToInstance(dstPath, dest, chown)
	}

	i.Logger.Debugf("Added file '%s' to instance '%s'", dest, i.name)
	return nil
}

func (i *Instance) checkSrcExists(src string) error {
	if _, err := os.Stat(src); os.IsNotExist(err) {
		return ErrSrcDoesNotExist.WithParams(src).Wrap(err)
	}
	return nil
}

func (i *Instance) copyFileToBuildDir(src, dest string) (string, error) {
	dstPath := filepath.Join(i.getBuildDir(), dest)
	if err := os.MkdirAll(filepath.Dir(dstPath), os.ModePerm); err != nil {
		return "", ErrCreatingDirectory.Wrap(err)
	}

	dst, err := os.Create(dstPath)
	if err != nil {
		return "", ErrFailedToCreateDestFile.WithParams(dstPath).Wrap(err)
	}
	defer dst.Close()

	srcFile, err := os.Open(src)
	if err != nil {
		return "", ErrFailedToOpenSrcFile.WithParams(src).Wrap(err)
	}
	defer srcFile.Close()

	if _, err := io.Copy(dst, srcFile); err != nil {
		return "", ErrFailedToCopyFile.WithParams(src, dstPath).Wrap(err)
	}

	return dstPath, nil
}

func (i *Instance) addFileToInstance(dstPath, dest, chown string) error {
	if !i.isSubFolderOfVolumes(dest) {
		return ErrFileIsNotSubFolderOfVolumes.WithParams(dest)
	}

	srcInfo, err := os.Stat(dstPath)
	if os.IsNotExist(err) || srcInfo.IsDir() {
		return ErrSrcDoesNotExistOrIsDirectory.WithParams(dstPath).Wrap(err)
	}

	file := i.K8sClient.NewFile(dstPath, dest)
	parts := strings.Split(chown, ":")
	if len(parts) != 2 {
		return ErrInvalidFormat
	}

	group, err := strconv.ParseInt(parts[1], 10, 64)
	if err != nil {
		return ErrFailedToConvertToInt64.Wrap(err)
	}

	if i.fsGroup != 0 && i.fsGroup != group {
		return ErrAllFilesMustHaveSameGroup
	}
	i.fsGroup = group
	i.files = append(i.files, file)
	return nil
}

// AddFolder adds a folder to the instance
// This function can only be called in the state 'Preparing' or 'Committed'
func (i *Instance) AddFolder(src string, dest string, chown string) error {
	if !i.IsInState(StatePreparing, StateCommitted) {
		return ErrAddingFolderNotAllowed.WithParams(i.state.String())
	}

	i.validateFileArgs(src, dest, chown)

	// check if src exists (should be a folder)
	srcInfo, err := os.Stat(src)
	if os.IsNotExist(err) || !srcInfo.IsDir() {
		return ErrSrcDoesNotExistOrIsNotDirectory.WithParams(src).Wrap(err)
	}

	// iterate over the files/directories in the src
	err = filepath.Walk(src,
		func(path string, info os.FileInfo, err error) error {
			if err != nil {
				return err
			}

			// create the destination path
			relPath, err := filepath.Rel(src, path)
			if err != nil {
				return err
			}
			dstPath := filepath.Join(i.getBuildDir(), dest, relPath)

			if info.IsDir() {
				// create directory at destination path
				return os.MkdirAll(dstPath, os.ModePerm)
			}
			// copy file to destination path
			return i.AddFile(path, filepath.Join(dest, relPath), chown)
		})

	if err != nil {
		return ErrCopyingFolderToInstance.WithParams(src, i.name).Wrap(err)
	}

	i.Logger.Debugf("Added folder '%s' to instance '%s'", dest, i.name)
	return nil
}

// AddFileBytes adds a file with the given content to the instance
// This function can only be called in the state 'Preparing'
func (i *Instance) AddFileBytes(bytes []byte, dest string, chown string) error {
	if err := i.checkStateForAddingFile(); err != nil {
		return err
	}

	tmpfile, err := os.CreateTemp("", "temp")
	if err != nil {
		return err
	}
	defer os.Remove(tmpfile.Name())

	if _, err := tmpfile.Write(bytes); err != nil {
		return err
	}
	if err := tmpfile.Close(); err != nil {
		return err
	}

	// use AddFile to copy the temp file to the destination
	return i.AddFile(tmpfile.Name(), dest, chown)
}

// SetUser sets the user for the instance
// This function can only be called in the state 'Preparing'
func (i *Instance) SetUser(user string) error {
	if !i.IsState(StatePreparing) {
		return ErrSettingUserNotAllowed.WithParams(i.state.String())
	}

	if err := i.builderFactory.SetUser(user); err != nil {
		return ErrSettingUser.WithParams(user, i.name).Wrap(err)
	}
	i.Logger.Debugf("Set user '%s' for instance '%s'", user, i.name)
	return nil
}

// imageCache maps image hash values to image names
var imageCache = make(map[string]string)

// checkImageHashInCache checks if the given image hash exists in the cache.
func checkImageHashInCache(imageHash string) (imageName string, exists bool) {
	imageName, exists = imageCache[imageHash]
	return imageName, exists
}

// updateImageCacheWithHash adds or updates the image cache with the given hash and image name.
func updateImageCacheWithHash(imageHash, imageName string) {
	imageCache[imageHash] = imageName // Update the cache with the new hash and image name
}

// Commit commits the instance
// This function can only be called in the state 'Preparing'
func (i *Instance) Commit() error {
	if !i.IsState(StatePreparing) {
		return ErrCommittingNotAllowed.WithParams(i.state.String())
	}

	if !i.builderFactory.Changed() {
		i.imageName = i.builderFactory.ImageNameFrom()
		i.Logger.Debugf("No need to build and push image for instance '%s'", i.name)

		i.SetState(StateCommitted)
		return nil
	}

	// TODO: To speed up the process, the image name could be dependent on the hash of the image
	imageName, err := i.getImageRegistry()
	if err != nil {
		return ErrGettingImageRegistry.Wrap(err)
	}

	// Generate a hash for the current image
	imageHash, err := i.builderFactory.GenerateImageHash()
	if err != nil {
		return ErrGeneratingImageHash.Wrap(err)
	}

	// Check if the generated image hash already exists in the cache, otherwise, we build it.
	cachedImageName, exists := checkImageHashInCache(imageHash)
	if exists {
		i.imageName = cachedImageName
		i.Logger.Debugf("Using cached image for instance '%s'", i.name)
	} else {
		i.Logger.Debugf("Cannot use any cached image for instance '%s'", i.name)
		err = i.builderFactory.PushBuilderImage(imageName)
		if err != nil {
			return ErrPushingImage.WithParams(i.name).Wrap(err)
		}
		updateImageCacheWithHash(imageHash, imageName)
		i.imageName = imageName
		i.Logger.Debugf("Pushed new image for instance '%s'", i.name)
	}

	i.SetState(StateCommitted)
	return nil
}

// AddVolume adds a volume to the instance
// The owner of the volume is set to 0, if you want to set a custom owner use AddVolumeWithOwner
// This function can only be called in the states 'Preparing' and 'Committed'
func (i *Instance) AddVolume(path string, size resource.Quantity) error {
	// temporary feat, we will remove it once we can add multiple volumes
	if len(i.volumes) > 0 {
		i.Logger.Debugf("Maximum volumes exceeded for instance '%s', volumes: %d", i.name, len(i.volumes))
		return ErrMaximumVolumesExceeded.WithParams(i.name)
	}
	return i.AddVolumeWithOwner(path, size, 0)
}

// AddVolumeWithOwner adds a volume to the instance with the given owner
// This function can only be called in the states 'Preparing' and 'Committed'
func (i *Instance) AddVolumeWithOwner(path string, size resource.Quantity, owner int64) error {
	if !i.IsInState(StatePreparing, StateCommitted) {
		return ErrAddingVolumeNotAllowed.WithParams(i.state.String())
	}
	// temporary feat, we will remove it once we can add multiple volumes
	if len(i.volumes) > 0 {
		i.Logger.Debugf("Maximum volumes exceeded for instance '%s', volumes: %d", i.name, len(i.volumes))
		return ErrMaximumVolumesExceeded.WithParams(i.name)
	}
	volume := i.K8sClient.NewVolume(path, size, owner)
	i.volumes = append(i.volumes, volume)
	i.Logger.Debugf("Added volume '%s' with size '%s' and owner '%d' to instance '%s'", path, size.String(), owner, i.name)
	return nil
}

// SetMemory sets the memory of the instance
// This function can only be called in the states 'Preparing' and 'Committed'
func (i *Instance) SetMemory(request, limit resource.Quantity) error {
	if !i.IsInState(StatePreparing, StateCommitted) {
		return ErrSettingMemoryNotAllowed.WithParams(i.state.String())
	}
	i.memoryRequest = request
	i.memoryLimit = limit
	i.Logger.Debugf("Set memory to '%s' and limit to '%s' in instance '%s'", request.String(), limit.String(), i.name)
	return nil
}

// SetCPU sets the CPU of the instance
// This function can only be called in the states 'Preparing' and 'Committed'
func (i *Instance) SetCPU(request resource.Quantity) error {
	if !i.IsInState(StatePreparing, StateCommitted) {
		return ErrSettingCPUNotAllowed.WithParams(i.state.String())
	}
	i.cpuRequest = request
	i.Logger.Debugf("Set cpu to '%s' in instance '%s'", request.String(), i.name)
	return nil
}

// SetEnvironmentVariable sets the given environment variable in the instance
// This function can only be called in the states 'Preparing' and 'Committed'
func (i *Instance) SetEnvironmentVariable(key, value string) error {
	if !i.IsInState(StatePreparing, StateCommitted) {
		return ErrSettingEnvNotAllowed.WithParams(i.state.String())
	}
	if i.state == StatePreparing {
		err := i.builderFactory.SetEnvVar(key, value)
		if err != nil {
			return err
		}
	} else if i.state == StateCommitted {
		i.env[key] = value
	}
	i.Logger.Debugf("Set environment variable '%s' in instance '%s'", key, i.name)
	return nil
}

// GetIP returns the IP of the instance
// This function can only be called in the states 'Preparing' and 'Started'
func (i *Instance) GetIP(ctx context.Context) (string, error) {
	// Check if i.kubernetesService already has the IP
	if i.kubernetesService != nil && i.kubernetesService.Spec.ClusterIP != "" {
		return i.kubernetesService.Spec.ClusterIP, nil
	}
	// If not, proceed with the existing logic to deploy the service and get the IP
	svc, err := i.K8sClient.GetService(ctx, i.k8sName)
	if err != nil || svc == nil {
		// Service does not exist, so we need to deploy it
		err := i.deployService(ctx, i.portsTCP, i.portsUDP)
		if err != nil {
			return "", ErrDeployingServiceForInstance.WithParams(i.k8sName).Wrap(err)
		}
		svc, err = i.K8sClient.GetService(ctx, i.k8sName)
		if err != nil {
			return "", ErrGettingServiceForInstance.WithParams(i.k8sName).Wrap(err)
		}
	}

	ip := svc.Spec.ClusterIP
	if ip == "" {
		return "", ErrGettingServiceIP.WithParams(i.k8sName)
	}

	// Update i.kubernetesService for future reference
	i.kubernetesService = svc
	return ip, nil
}

// GetFileBytes returns the content of the given file
// This function can only be called in the states 'Preparing' and 'Committed'
func (i *Instance) GetFileBytes(ctx context.Context, file string) ([]byte, error) {
	if !i.IsInState(StatePreparing, StateCommitted, StateStarted) {
		return nil, ErrGettingFileNotAllowed.WithParams(i.state.String())
	}

	if i.state != StateStarted {
		bytes, err := i.builderFactory.ReadFileFromBuilder(file)
		if err != nil {
			return nil, ErrGettingFile.WithParams(file, i.name).Wrap(err)
		}
		return bytes, nil
	}

	rc, err := i.ReadFileFromRunningInstance(ctx, file)
	if err != nil {
		return nil, ErrReadingFile.WithParams(file, i.name).Wrap(err)
	}

	defer rc.Close()
	return io.ReadAll(rc)
}

func (i *Instance) ReadFileFromRunningInstance(ctx context.Context, filePath string) (io.ReadCloser, error) {
	if !i.IsInState(StateStarted) {
		return nil, ErrReadingFileNotAllowed.WithParams(i.state.String())
	}

	// Not the best solution, we need to find a better one.
	// Tested with a 110MB+ file and it worked.
	fileContent, err := i.ExecuteCommand(ctx, "cat", filePath)
	if err != nil {
		return nil, ErrReadingFileFromInstance.WithParams(filePath, i.name).Wrap(err)
	}
	return io.NopCloser(strings.NewReader(fileContent)), nil
}

// AddPolicyRule adds a policy rule to the instance
// This function can only be called in the states 'Preparing' and 'Committed'
func (i *Instance) AddPolicyRule(rule rbacv1.PolicyRule) error {
	if !i.IsInState(StatePreparing, StateCommitted) {
		return ErrAddingPolicyRuleNotAllowed.WithParams(i.state.String())
	}
	i.policyRules = append(i.policyRules, rule)
	return nil
}

// checkStateForProbe checks if the current state is allowed for setting a probe
func (i *Instance) checkStateForProbe() error {
	if !i.IsInState(StatePreparing, StateCommitted) {
		return ErrSettingProbeNotAllowed.WithParams(i.state.String())
	}
	return nil
}

// SetLivenessProbe sets the liveness probe of the instance
// A live probe is a probe that is used to determine if the instance is still alive, and should be restarted if not
// See usage documentation: https://pkg.go.dev/i.K8sCli.io/api/core/v1@v0.27.3#Probe
// This function can only be called in the states 'Preparing' and 'Committed'
func (i *Instance) SetLivenessProbe(livenessProbe *v1.Probe) error {
	if err := i.checkStateForProbe(); err != nil {
		return err
	}
	i.livenessProbe = livenessProbe
	i.Logger.Debugf("Set liveness probe to '%s' in instance '%s'", livenessProbe, i.name)
	return nil
}

// SetReadinessProbe sets the readiness probe of the instance
// A readiness probe is a probe that is used to determine if the instance is ready to receive traffic
// See usage documentation: https://pkg.go.dev/i.K8sCli.io/api/core/v1@v0.27.3#Probe
// This function can only be called in the states 'Preparing' and 'Committed'
func (i *Instance) SetReadinessProbe(readinessProbe *v1.Probe) error {
	if err := i.checkStateForProbe(); err != nil {
		return err
	}
	i.readinessProbe = readinessProbe
	i.Logger.Debugf("Set readiness probe to '%s' in instance '%s'", readinessProbe, i.name)
	return nil
}

// SetStartupProbe sets the startup probe of the instance
// A startup probe is a probe that is used to determine if the instance is ready to receive traffic after a startup
// See usage documentation: https://pkg.go.dev/i.K8sCli.io/api/core/v1@v0.27.3#Probe
// This function can only be called in the states 'Preparing' and 'Committed'
func (i *Instance) SetStartupProbe(startupProbe *v1.Probe) error {
	if err := i.checkStateForProbe(); err != nil {
		return err
	}
	i.startupProbe = startupProbe
	i.Logger.Debugf("Set startup probe to '%s' in instance '%s'", startupProbe, i.name)
	return nil
}

// AddSidecar adds a sidecar to the instance
// This function can only be called in the state 'Preparing' or 'Committed'
<<<<<<< HEAD
func (i *Instance) AddSidecar(ctx context.Context, sc SidecarManager) error {
	if sc == nil {
		return ErrSidecarIsNil
	}
	if !i.IsInState(Preparing, Committed) {
		return ErrAddingSidecarNotAllowed.WithParams(i.state.String())
=======
func (i *Instance) AddSidecar(sidecar *Instance) error {

	if !i.IsInState(StatePreparing, StateCommitted) {
		return ErrAddingSidecarNotAllowed.WithParams(i.state.String())
	}
	if sidecar == nil {
		return ErrSidecarIsNil
	}
	if sidecar == i {
		return ErrSidecarCannotBeSameInstance
	}
	if sidecar.state != StateCommitted {
		return ErrSidecarNotCommitted.WithParams(sidecar.name)
	}
	if i.isSidecar {
		return ErrSidecarCannotHaveSidecar.WithParams(i.name)
	}
	if sidecar.isSidecar {
		return ErrSidecarAlreadySidecar.WithParams(sidecar.name)
	}

	i.sidecars = append(i.sidecars, sidecar)
	sidecar.isSidecar = true
	sidecar.parentInstance = i
	i.Logger.Debugf("Added sidecar '%s' to instance '%s'", sidecar.name, i.name)
	return nil
}

// SetOtelCollectorVersion sets the OpenTelemetry collector version for the instance
// This function can only be called in the state 'Preparing' or 'Committed'
func (i *Instance) SetOtelCollectorVersion(version string) error {
	if err := i.validateStateForObsy("OpenTelemetry collector version"); err != nil {
		return err
	}
	i.obsyConfig.otelCollectorVersion = version
	i.Logger.Debugf("Set OpenTelemetry collector version '%s' for instance '%s'", version, i.name)
	return nil
}

// SetOtelEndpoint sets the OpenTelemetry endpoint for the instance
// This function can only be called in the state 'Preparing' or 'Committed'
func (i *Instance) SetOtelEndpoint(port int) error {
	if err := i.validateStateForObsy("OpenTelemetry endpoint"); err != nil {
		return err
	}
	i.obsyConfig.otlpPort = port
	i.Logger.Debugf("Set OpenTelemetry endpoint '%d' for instance '%s'", port, i.name)
	return nil
}

// SetPrometheusEndpoint sets the Prometheus endpoint for the instance
// This function can only be called in the state 'Preparing' or 'Committed'
func (i *Instance) SetPrometheusEndpoint(port int, jobName, scapeInterval string) error {
	if err := i.validateStateForObsy("Prometheus endpoint"); err != nil {
		return err
	}
	i.obsyConfig.prometheusEndpointPort = port
	i.obsyConfig.prometheusEndpointJobName = jobName
	i.obsyConfig.prometheusEndpointScrapeInterval = scapeInterval
	i.Logger.Debugf("Set Prometheus endpoint '%d' for instance '%s'", port, i.name)
	return nil
}

// SetJaegerEndpoint sets the Jaeger endpoint for the instance
// This function can only be called in the state 'Preparing' or 'Committed'
func (i *Instance) SetJaegerEndpoint(grpcPort, thriftCompactPort, thriftHttpPort int) error {
	if err := i.validateStateForObsy("Jaeger endpoint"); err != nil {
		return err
	}
	i.obsyConfig.jaegerGrpcPort = grpcPort
	i.obsyConfig.jaegerThriftCompactPort = thriftCompactPort
	i.obsyConfig.jaegerThriftHttpPort = thriftHttpPort
	i.Logger.Debugf("Set Jaeger endpoints '%d', '%d' and '%d' for instance '%s'", grpcPort, thriftCompactPort, thriftHttpPort, i.name)
	return nil
}

// SetOtlpExporter sets the OTLP exporter for the instance
// This function can only be called in the state 'Preparing' or 'Committed'
func (i *Instance) SetOtlpExporter(endpoint, username, password string) error {
	if err := i.validateStateForObsy("OTLP exporter"); err != nil {
		return err
	}
	i.obsyConfig.otlpEndpoint = endpoint
	i.obsyConfig.otlpUsername = username
	i.obsyConfig.otlpPassword = password
	i.Logger.Debugf("Set OTLP exporter '%s' for instance '%s'", endpoint, i.name)
	return nil
}

// SetJaegerExporter sets the Jaeger exporter for the instance
// This function can only be called in the state 'Preparing' or 'Committed'
func (i *Instance) SetJaegerExporter(endpoint string) error {
	if err := i.validateStateForObsy("Jaeger exporter"); err != nil {
		return err
	}
	i.obsyConfig.jaegerEndpoint = endpoint
	i.Logger.Debugf("Set Jaeger exporter '%s' for instance '%s'", endpoint, i.name)
	return nil
}

// SetPrometheusExporter sets the Prometheus exporter for the instance
// This function can only be called in the state 'Preparing' or 'Committed'
func (i *Instance) SetPrometheusExporter(endpoint string) error {
	if err := i.validateStateForObsy("Prometheus exporter"); err != nil {
		return err
	}
	i.obsyConfig.prometheusExporterEndpoint = endpoint
	i.Logger.Debugf("Set Prometheus exporter '%s' for instance '%s'", endpoint, i.name)
	return nil
}

// SetPrometheusRemoteWriteExporter sets the Prometheus remote write exporter for the instance
// This function can only be called in the state 'Preparing' or 'Committed'
func (i *Instance) SetPrometheusRemoteWriteExporter(endpoint string) error {
	if err := i.validateStateForObsy("Prometheus remote write exporter"); err != nil {
		return err
	}
	i.obsyConfig.prometheusRemoteWriteExporterEndpoint = endpoint
	i.Logger.Debugf("Set Prometheus remote write exporter '%s' for instance '%s'", endpoint, i.name)
	return nil
}

// TsharkCollectorEnabled returns true if the tshark collector is enabled
func (i *Instance) TsharkCollectorEnabled() bool {
	return i.tsharkCollectorConfig != nil
}

// EnableTsharkCollector enables the tshark collector for the instance
// This function can only be called in the state 'Preparing' or 'Committed'
func (i *Instance) EnableTsharkCollector(conf TsharkCollectorConfig) error {
	if err := i.validateStateForObsy(tsharkCollectorName); err != nil {
		return err
	}
	if i.TsharkCollectorEnabled() {
		return ErrTsharkCollectorAlreadyEnabled
>>>>>>> a122afa4
	}

	if err := sc.Initialize(ctx, i.SystemDependencies); err != nil {
		return ErrInitializingSidecar.WithParams(i.name).Wrap(err)
	}

<<<<<<< HEAD
	if sc.Instance() == nil {
		return ErrSidecarInstanceIsNil.WithParams(i.name)
	}

	if !sc.Instance().IsInState(Committed) {
		return ErrSidecarNotCommitted.WithParams(sc.Instance().Name())
	}
	if i.isSidecar {
		return ErrSidecarCannotHaveSidecar.WithParams(i.name)
=======
	i.tsharkCollectorConfig = &conf
	i.Logger.Debugf("Enabled Tshark collector for instance '%s'", i.name)
	return nil
}

// validateTsharkCollectorConfig checks the configuration fields for proper formatting
func validateTsharkCollectorConfig(conf TsharkCollectorConfig) error {
	// Regex patterns for validation
	awsKeyPattern, err := regexp.Compile(`^[A-Za-z0-9]{1,20}$`)
	if err != nil {
		return ErrRegexpCompile.WithParams("awsKeyPattern")
	}
	awsSecretPattern, err := regexp.Compile(`^[A-Za-z0-9/+=]{1,40}$`)
	if err != nil {
		return ErrRegexpCompile.WithParams("awsSecretPattern")
	}

	if !awsKeyPattern.MatchString(conf.S3AccessKey) {
		return ErrTsharkCollectorInvalidS3AccessKey.WithParams(conf.S3AccessKey)
	}
	if !awsSecretPattern.MatchString(conf.S3SecretKey) {
		return ErrTsharkCollectorInvalidS3SecretKey.WithParams(conf.S3SecretKey)
	}
	if conf.S3Region == "" || conf.S3Bucket == "" {
		return ErrTsharkCollectorS3RegionOrBucketEmpty.WithParams(conf.S3Region, conf.S3Bucket)
>>>>>>> a122afa4
	}

	i.sidecars = append(i.sidecars, sc)
	sc.Instance().parentInstance = i
	logrus.Debugf("Added sidecar '%s' to instance '%s'", sc.Instance().Name(), i.name)
	return nil
}

// SetPrivileged sets the privileged status for the instance
// This function can only be called in the state 'Preparing' or 'Committed'
func (i *Instance) SetPrivileged(privileged bool) error {
	if !i.IsInState(StatePreparing, StateCommitted) {
		return ErrSettingPrivilegedNotAllowed.WithParams(i.state.String())
	}
	i.securityContext.privileged = privileged
	i.Logger.Debugf("Set privileged to '%t' for instance '%s'", privileged, i.name)
	return nil
}

// AddCapability adds a capability to the instance
// This function can only be called in the state 'Preparing' or 'Committed'
func (i *Instance) AddCapability(capability string) error {
	if !i.IsInState(StatePreparing, StateCommitted) {
		return ErrAddingCapabilityNotAllowed.WithParams(i.state.String())
	}
	i.securityContext.capabilitiesAdd = append(i.securityContext.capabilitiesAdd, capability)
	i.Logger.Debugf("Added capability '%s' to instance '%s'", capability, i.name)
	return nil
}

// AddCapabilities adds multiple capabilities to the instance
// This function can only be called in the state 'Preparing' or 'Committed'
func (i *Instance) AddCapabilities(capabilities []string) error {
	if !i.IsInState(StatePreparing, StateCommitted) {
		return ErrAddingCapabilitiesNotAllowed.WithParams(i.state.String())
	}
	for _, capability := range capabilities {
		i.securityContext.capabilitiesAdd = append(i.securityContext.capabilitiesAdd, capability)
		i.Logger.Debugf("Added capability '%s' to instance '%s'", capability, i.name)
	}
	return nil
}

// StartWithCallback starts the instance asynchronously and calls a callback function when the instance is running
// This function can only be called in the state 'Committed' or 'Stopped'
func (i *Instance) StartWithCallback(ctx context.Context, callback func()) error {
	if err := i.StartAsync(ctx); err != nil {
		return err
	}
	go func() {
		err := i.WaitInstanceIsRunning(ctx)
		if err != nil {
			i.Logger.Errorf("Error waiting for instance '%s' to be running: %s", i.k8sName, err)
			return
		}
		callback()
	}()
	return nil
}

// StartAsync starts the instance without waiting for it to be ready
// This function can only be called in the state 'Committed' or 'Stopped'
<<<<<<< HEAD
// This function can only be called in the state 'Committed' or 'Stopped'
func (i *Instance) StartWithoutWait(ctx context.Context) error {
	if !i.IsInState(Committed, Stopped) {
		return ErrStartingNotAllowed.WithParams(i.state.String())
	}

	if err := i.verifySidecarsStates(); err != nil {
=======
func (i *Instance) StartAsync(ctx context.Context) error {
	if !i.IsInState(StateCommitted, StateStopped) {
		return ErrStartingNotAllowed.WithParams(i.state.String())
	}
	err := applyFunctionToInstances(i.sidecars, func(sidecar *Instance) error {
		if !sidecar.IsInState(StateCommitted, StateStopped) {
			return ErrStartingNotAllowedForSidecar.WithParams(sidecar.name, sidecar.state.String())
		}
		return nil
	})
	if err != nil {
>>>>>>> a122afa4
		return err
	}

	if i.isSidecar {
		return ErrStartingSidecarNotAllowed
	}

<<<<<<< HEAD
	if i.state == Committed {
		if err := i.deployResourcesForCommittedState(ctx); err != nil {
			return ErrDeployingResourcesForInstance.WithParams(i.k8sName).Wrap(err)
		}
=======
	if i.state == StateCommitted {
		// deploy otel collector if observability is enabled
		if i.isObservabilityEnabled() {
			if err := i.addOtelCollectorSidecar(ctx); err != nil {
				return ErrAddingOtelCollectorSidecar.WithParams(i.k8sName).Wrap(err)
			}
		}

		// deploy tshark collector if enabled
		if i.TsharkCollectorEnabled() {
			if err := i.addTsharkCollectorSidecar(ctx); err != nil {
				return ErrAddingTsharkCollectorSidecar.WithParams(i.k8sName).Wrap(err)
			}
		}

		if i.BitTwister.Enabled() {
			if err := i.addBitTwisterSidecar(ctx); err != nil {
				return ErrAddingNetworkSidecar.WithParams(i.k8sName).Wrap(err)
			}
		}

		if err := i.deployResources(ctx); err != nil {
			return ErrDeployingResourcesForInstance.WithParams(i.k8sName).Wrap(err)
		}
		if err := applyFunctionToInstances(i.sidecars, func(sidecar *Instance) error {
			return sidecar.deployResources(ctx)
		}); err != nil {
			return ErrDeployingResourcesForSidecars.WithParams(i.k8sName).Wrap(err)
		}
>>>>>>> a122afa4
	}

	if err := i.deployPod(ctx); err != nil {
		return ErrDeployingPodForInstance.WithParams(i.k8sName).Wrap(err)
	}
<<<<<<< HEAD

	i.state = Started
	setStateForSidecars(i.sidecars, Started)
	logrus.Debugf("Set state of instance '%s' to '%s'", i.k8sName, i.state.String())
=======
	i.state = StateStarted
	setStateForSidecars(i.sidecars, StateStarted)
	i.Logger.Debugf("Set state of instance '%s' to '%s'", i.k8sName, i.state.String())
>>>>>>> a122afa4

	return nil
}

// verifySidecarsStates verifies that all sidecars are in the state 'Committed' or 'Stopped'
func (i *Instance) verifySidecarsStates() error {
	for _, sc := range i.sidecars {
		if !sc.Instance().IsInState(Committed, Stopped) {
			return ErrStartingNotAllowedForSidecar.
				WithParams(sc.Instance().Name(), sc.Instance().state.String())
		}
	}
	return nil
}

// deployResourcesForCommittedState handles resource deployment for instances in the 'Committed' state
func (i *Instance) deployResourcesForCommittedState(ctx context.Context) error {
	if err := i.deployResources(ctx); err != nil {
		return ErrDeployingResourcesForInstance.WithParams(i.k8sName).Wrap(err)
	}
	err := applyFunctionToSidecars(i.sidecars, func(sc SidecarManager) error {
		if err := sc.PreStart(ctx); err != nil {
			return err
		}
		return sc.Instance().deployResources(ctx)
	})
	if err != nil {
		return ErrDeployingResourcesForSidecars.WithParams(i.k8sName).Wrap(err)
	}

	return nil
}

// Start starts the instance and waits for it to be ready
// This function can only be called in the state 'Committed' and 'Stopped'
func (i *Instance) Start(ctx context.Context) error {
	if err := i.StartAsync(ctx); err != nil {
		return err
	}

	if err := i.WaitInstanceIsRunning(ctx); err != nil {
		return ErrWaitingForInstanceRunning.WithParams(i.k8sName).Wrap(err)
	}
	return nil
}

// IsRunning returns true if the instance is running
// This function can only be called in the state 'Started'
func (i *Instance) IsRunning(ctx context.Context) (bool, error) {
	if !i.IsInState(StateStarted, StateStopped) {
		return false, ErrCheckingIfInstanceRunningNotAllowed.WithParams(i.state.String())
	}

	return i.K8sClient.IsReplicaSetRunning(ctx, i.k8sName)
}

// WaitInstanceIsRunning waits until the instance is running
// This function can only be called in the state 'Started'
func (i *Instance) WaitInstanceIsRunning(ctx context.Context) error {
	if !i.IsInState(StateStarted) {
		return ErrWaitingForInstanceNotAllowed.WithParams(i.state.String())
	}

	for {
		running, err := i.IsRunning(ctx)
		if err != nil {
			return ErrCheckingIfInstanceRunning.WithParams(i.k8sName).Wrap(err)
		}
		if running {
			return nil
		}

		select {
		case <-ctx.Done():
			return ErrWaitingForInstanceTimeout.
				WithParams(i.k8sName).Wrap(ctx.Err())
		case <-time.After(waitForInstanceRetry):
			continue
		}
	}
}

// DisableNetwork disables the network of the instance
// This does not apply to executor instances
// This function can only be called in the state 'Started'
func (i *Instance) DisableNetwork(ctx context.Context) error {
	if !i.IsInState(StateStarted) {
		return ErrDisablingNetworkNotAllowed.WithParams(i.state.String())
	}
	executorSelectorMap := map[string]string{
		labelType: ExecutorInstance.String(),
	}

	err := i.K8sClient.CreateNetworkPolicy(ctx, i.k8sName, i.getLabels(), executorSelectorMap, executorSelectorMap)
	if err != nil {
		return ErrDisablingNetwork.WithParams(i.k8sName).Wrap(err)
	}
	return nil
}

<<<<<<< HEAD
=======
// SetBandwidthLimit sets the bandwidth limit of the instance
// bandwidth limit in bps (e.g. 1000 for 1Kbps)
// Currently, only one of bandwidth, jitter, latency or packet loss can be set
// This function can only be called in the state 'Commited'
func (i *Instance) SetBandwidthLimit(limit int64) error {
	if !i.IsInState(StateStarted) {
		return ErrSettingBandwidthLimitNotAllowed.WithParams(i.state.String())
	}
	if !i.BitTwister.Enabled() {
		return ErrSettingBandwidthLimitNotAllowedBitTwister
	}

	// We first need to stop it, otherwise we get an error
	if err := i.BitTwister.Client().BandwidthStop(); err != nil {
		if !sdk.IsErrorServiceNotInitialized(err) &&
			!sdk.IsErrorServiceNotReady(err) &&
			!sdk.IsErrorServiceNotStarted(err) {
			return ErrStoppingBandwidthLimit.WithParams(i.k8sName).Wrap(err)
		}
	}

	err := i.BitTwister.Client().BandwidthStart(sdk.BandwidthStartRequest{
		NetworkInterfaceName: i.BitTwister.NetworkInterface(),
		Limit:                limit,
	})
	if err != nil {
		return ErrSettingBandwidthLimit.WithParams(i.k8sName).Wrap(err)
	}

	i.Logger.Debugf("Set bandwidth limit to '%d' in instance '%s'", limit, i.name)
	return nil
}

// SetLatency sets the latency of the instance
// latency in ms (e.g. 1000 for 1s)
// jitter in ms (e.g. 1000 for 1s)
// Currently, only one of bandwidth, jitter, latency or packet loss can be set
// This function can only be called in the state 'Commited'
func (i *Instance) SetLatencyAndJitter(latency, jitter int64) error {
	if !i.IsInState(StateStarted) {
		return ErrSettingLatencyJitterNotAllowed.WithParams(i.state.String())
	}
	if !i.BitTwister.Enabled() {
		return ErrSettingLatencyJitterNotAllowedBitTwister
	}

	// We first need to stop it, otherwise we get an error
	if err := i.BitTwister.Client().LatencyStop(); err != nil {
		if !sdk.IsErrorServiceNotInitialized(err) &&
			!sdk.IsErrorServiceNotReady(err) &&
			!sdk.IsErrorServiceNotStarted(err) {
			return ErrStoppingLatencyJitter.WithParams(i.k8sName).Wrap(err)
		}
	}

	err := i.BitTwister.Client().LatencyStart(sdk.LatencyStartRequest{
		NetworkInterfaceName: i.BitTwister.NetworkInterface(),
		Latency:              latency,
		Jitter:               jitter,
	})
	if err != nil {
		return ErrSettingLatencyJitter.WithParams(i.k8sName).Wrap(err)
	}

	i.Logger.Debugf("Set latency to '%d' and jitter to '%d' in instance '%s'", latency, jitter, i.name)
	return nil
}

// SetPacketLoss sets the packet loss of the instance
// packet loss in percent (e.g. 10 for 10%)
// Currently, only one of bandwidth, jitter, latency or packet loss can be set
// This function can only be called in the state 'Commited'
func (i *Instance) SetPacketLoss(packetLoss int32) error {
	if !i.IsInState(StateStarted) {
		return ErrSettingPacketLossNotAllowed.WithParams(i.state.String())
	}
	if !i.BitTwister.Enabled() {
		return ErrSettingPacketLossNotAllowedBitTwister
	}

	// We first need to stop it, otherwise we get an error
	if err := i.BitTwister.Client().PacketlossStop(); err != nil {
		if !sdk.IsErrorServiceNotInitialized(err) &&
			!sdk.IsErrorServiceNotReady(err) &&
			!sdk.IsErrorServiceNotStarted(err) {
			return ErrStoppingPacketLoss.WithParams(i.k8sName).Wrap(err)
		}
	}

	err := i.BitTwister.Client().PacketlossStart(sdk.PacketLossStartRequest{
		NetworkInterfaceName: i.BitTwister.NetworkInterface(),
		PacketLossRate:       packetLoss,
	})
	if err != nil {
		return ErrSettingPacketLoss.WithParams(i.k8sName).Wrap(err)
	}

	i.Logger.Debugf("Set packet loss to '%d' in instance '%s'", packetLoss, i.name)
	return nil
}

>>>>>>> a122afa4
// EnableNetwork enables the network of the instance
// This function can only be called in the state 'Started'
func (i *Instance) EnableNetwork(ctx context.Context) error {
	if !i.IsInState(StateStarted) {
		return ErrEnablingNetworkNotAllowed.WithParams(i.state.String())
	}

	err := i.K8sClient.DeleteNetworkPolicy(ctx, i.k8sName)
	if err != nil {
		return ErrEnablingNetwork.WithParams(i.k8sName).Wrap(err)
	}
	return nil
}

// NetworkIsDisabled returns true if the network of the instance is disabled
// This function can only be called in the state 'Started'
func (i *Instance) NetworkIsDisabled(ctx context.Context) (bool, error) {
	if !i.IsInState(StateStarted) {
		return false, ErrCheckingIfNetworkDisabledNotAllowed.WithParams(i.state.String())
	}

	return i.K8sClient.NetworkPolicyExists(ctx, i.k8sName), nil
}

// WaitInstanceIsStopped waits until the instance is not running anymore
// This function can only be called in the state 'Stopped'
func (i *Instance) WaitInstanceIsStopped(ctx context.Context) error {
	if !i.IsInState(StateStopped) {
		return ErrWaitingForInstanceStoppedNotAllowed.WithParams(i.state.String())
	}
	for {
		running, err := i.IsRunning(ctx)
		if !running {
			break
		}
		if err != nil {
			return ErrCheckingIfInstanceStopped.WithParams(i.k8sName).Wrap(err)
		}
	}

	return nil
}

// Stop stops the instance
// CAUTION: In order to keep data of the instance, you need to use AddVolume() before.
// This function can only be called in the state 'Started'
func (i *Instance) Stop(ctx context.Context) error {
	if !i.IsInState(StateStarted) {
		return ErrStoppingNotAllowed.WithParams(i.state.String())

	}

	if err := i.destroyPod(ctx); err != nil {
		return ErrDestroyingPod.WithParams(i.k8sName).Wrap(err)
	}
	i.state = StateStopped
	setStateForSidecars(i.sidecars, StateStopped)
	i.Logger.Debugf("Set state of instance '%s' to '%s'", i.k8sName, i.state.String())

	return nil
}

// Clone creates a clone of the instance
// This function can only be called in the state 'Committed'
// When cloning an instance that is a sidecar, the clone will be not a sidecar
// When cloning an instance with sidecars, the sidecars will be cloned as well
func (i *Instance) Clone() (*Instance, error) {
	if !i.IsInState(StateCommitted) {
		return nil, ErrCloningNotAllowed.WithParams(i.state.String())
	}

	newK8sName, err := names.NewRandomK8(i.name)
	if err != nil {
		return nil, ErrGeneratingK8sName.WithParams(i.name).Wrap(err)
	}
	// Create a new instance with the same attributes as the original instance
	ins := i.CloneWithSuffix("")
	ins.k8sName = newK8sName
	return ins, nil
}

// CloneWithName creates a clone of the instance with a given name
// This function can only be called in the state 'Committed'
// When cloning an instance that is a sidecar, the clone will be not a sidecar
// When cloning an instance with sidecars, the sidecars will be cloned as well
func (i *Instance) CloneWithName(name string) (*Instance, error) {
	if !i.IsInState(StateCommitted) {
		return nil, ErrCloningNotAllowedForSidecar.WithParams(i.state.String())
	}

	newK8sName, err := names.NewRandomK8(name)
	if err != nil {
		return nil, ErrGeneratingK8sNameForSidecar.WithParams(name).Wrap(err)
	}
	// Create a new instance with the same attributes as the original instance
	ins := i.CloneWithSuffix("")
	ins.name = name
	ins.k8sName = newK8sName
	return ins, nil
}

// CreateCustomResource creates a custom resource for the instance
// The names and namespace are set and overridden by knuu
func (i *Instance) CreateCustomResource(ctx context.Context, gvr *schema.GroupVersionResource, obj *map[string]interface{}) error {
	crdExists, err := i.CustomResourceDefinitionExists(ctx, gvr)
	if err != nil {
		return err
	}
	if !crdExists {
		return ErrCustomResourceDefinitionDoesNotExist.WithParams(gvr.Resource)
	}

	return i.K8sClient.CreateCustomResource(ctx, i.k8sName, gvr, obj)
}

// CustomResourceDefinitionExists checks if the custom resource definition exists
func (i *Instance) CustomResourceDefinitionExists(ctx context.Context, gvr *schema.GroupVersionResource) (bool, error) {
<<<<<<< HEAD
	return i.K8sClient.CustomResourceDefinitionExists(ctx, gvr), nil
}

func (i *Instance) AddHost(ctx context.Context, port int) (host string, err error) {
	if i.Proxy == nil {
		return "", ErrProxyNotInitialized
	}

	serviceName := i.k8sName
	if i.isSidecar {
		// The service is created for the main instance and
		// named after it which will be the parent instance for sidecars,
		// so we need to use the parent instance's service name.
		serviceName = i.parentInstance.k8sName
	}

	prefix := fmt.Sprintf("%s-%d", serviceName, port)
	if err := i.Proxy.AddHost(ctx, serviceName, prefix, port); err != nil {
		return "", ErrAddingToProxy.WithParams(serviceName).Wrap(err)
	}
	host, err = i.Proxy.URL(ctx, prefix)
	if err != nil {
		return "", ErrGettingProxyURL.WithParams(serviceName).Wrap(err)
	}
	return host, nil
=======
	return i.K8sClient.CustomResourceDefinitionExists(ctx, gvr)
>>>>>>> a122afa4
}<|MERGE_RESOLUTION|>--- conflicted
+++ resolved
@@ -2,6 +2,7 @@
 
 import (
 	"context"
+	"fmt"
 	"io"
 	"os"
 	"path/filepath"
@@ -15,12 +16,6 @@
 	"k8s.io/apimachinery/pkg/api/resource"
 	"k8s.io/apimachinery/pkg/runtime/schema"
 
-<<<<<<< HEAD
-	"github.com/sirupsen/logrus"
-
-=======
-	"github.com/celestiaorg/bittwister/sdk"
->>>>>>> a122afa4
 	"github.com/celestiaorg/knuu/pkg/builder"
 	"github.com/celestiaorg/knuu/pkg/container"
 	"github.com/celestiaorg/knuu/pkg/k8s"
@@ -36,77 +31,6 @@
 	labelType            = "knuu.sh/type"
 )
 
-<<<<<<< HEAD
-=======
-// ObsyConfig represents the configuration for the obsy sidecar
-type ObsyConfig struct {
-	// otelCollectorVersion is the version of the otel collector to use
-	otelCollectorVersion string
-
-	// prometheusEndpointPort is the port on which the prometheus server will be exposed
-	prometheusEndpointPort int
-	// prometheusEndpointJobName is the name of the prometheus job
-	prometheusEndpointJobName string
-	// prometheusEndpointScrapeInterval is the scrape interval for the prometheus job
-	prometheusEndpointScrapeInterval string
-
-	// jaegerGrpcPort is the port on which the jaeger grpc server is exposed
-	jaegerGrpcPort int
-	// jaegerThriftCompactPort is the port on which the jaeger thrift compact server is exposed
-	jaegerThriftCompactPort int
-	// jaegerThriftHttpPort is the port on which the jaeger thrift http server is exposed
-	jaegerThriftHttpPort int
-	// jaegerEndpoint is the endpoint of the jaeger collector where spans will be sent to
-	jaegerEndpoint string
-
-	// otlpPort is the port on which the otlp server is exposed
-	otlpPort int
-	// otlpEndpoint is the endpoint of the otlp collector where spans will be sent to
-	otlpEndpoint string
-	// otlpUsername is the username to use for the otlp collector
-	otlpUsername string
-	// otlpPassword is the password to use for the otlp collector
-	otlpPassword string
-
-	// prometheusExporterEndpoint is the endpoint of the prometheus exporter
-	prometheusExporterEndpoint string
-
-	// prometheusRemoteWriteExporterEndpoint is the endpoint of the prometheus remote write
-	prometheusRemoteWriteExporterEndpoint string
-}
-
-// TsharkCollectorConfig represents the configuration for the tshark collector
-type TsharkCollectorConfig struct {
-	// VolumeSize is the size of the volume to use for the tshark collector
-	VolumeSize resource.Quantity
-	// S3AccessKey is the access key to use for the s3 server
-	S3AccessKey string
-	// S3SecretKey is the secret key to use for the s3 server
-	S3SecretKey string
-	// S3Region is the region of the s3 server
-	S3Region string
-	// S3Bucket is the bucket to use for the s3 server
-	S3Bucket string
-	// CreateBucket is the flag to create the bucket if it does not exist
-	CreateBucket bool
-	// S3KeyPrefix is the key prefix to use for the s3 server
-	S3KeyPrefix string
-	// S3Endpoint is the endpoint of the s3 server
-	S3Endpoint string
-
-	// UploadInterval is the interval at which the tshark collector will upload the pcap file to the s3 server
-	UploadInterval time.Duration
-
-	// IpFilter is the ip filter to use for the tshark collector
-	// it trace the incoming/outgoing traffic from/to the specific ip
-	// If not set, it will trace all the traffic
-	IpFilter string
-
-	// CompressFiles is the flag to compress the pcap files before pushing them to s3
-	CompressFiles bool
-}
-
->>>>>>> a122afa4
 // SecurityContext represents the security settings for a container
 type SecurityContext struct {
 	// Privileged indicates whether the container should be run in privileged mode
@@ -119,7 +43,6 @@
 // Instance represents a instance
 type Instance struct {
 	system.SystemDependencies
-<<<<<<< HEAD
 	name                 string
 	imageName            string
 	k8sName              string
@@ -134,9 +57,9 @@
 	args                 []string
 	env                  map[string]string
 	volumes              []*k8s.Volume
-	memoryRequest        string
-	memoryLimit          string
-	cpuRequest           string
+	memoryRequest        resource.Quantity
+	memoryLimit          resource.Quantity
+	cpuRequest           resource.Quantity
 	policyRules          []rbacv1.PolicyRule
 	livenessProbe        *v1.Probe
 	readinessProbe       *v1.Probe
@@ -147,38 +70,6 @@
 	sidecars             []SidecarManager
 	fsGroup              int64
 	securityContext      *SecurityContext
-=======
-	name                  string
-	imageName             string
-	k8sName               string
-	state                 InstanceState
-	instanceType          InstanceType
-	kubernetesService     *v1.Service
-	builderFactory        *container.BuilderFactory
-	kubernetesReplicaSet  *appv1.ReplicaSet
-	portsTCP              []int
-	portsUDP              []int
-	command               []string
-	args                  []string
-	env                   map[string]string
-	volumes               []*k8s.Volume
-	memoryRequest         resource.Quantity
-	memoryLimit           resource.Quantity
-	cpuRequest            resource.Quantity
-	policyRules           []rbacv1.PolicyRule
-	livenessProbe         *v1.Probe
-	readinessProbe        *v1.Probe
-	startupProbe          *v1.Probe
-	files                 []*k8s.File
-	isSidecar             bool
-	parentInstance        *Instance
-	sidecars              []*Instance
-	fsGroup               int64
-	obsyConfig            *ObsyConfig
-	tsharkCollectorConfig *TsharkCollectorConfig
-	securityContext       *SecurityContext
-	BitTwister            *btConfig
->>>>>>> a122afa4
 }
 
 func New(name string, sysDeps system.SystemDependencies) (*Instance, error) {
@@ -194,11 +85,10 @@
 
 	// Create the instance
 	return &Instance{
-<<<<<<< HEAD
 		name:               name,
 		k8sName:            k8sName,
 		imageName:          "",
-		state:              None,
+		state:              StateNone,
 		instanceType:       BasicInstance,
 		portsTCP:           make([]int, 0),
 		portsUDP:           make([]int, 0),
@@ -206,9 +96,9 @@
 		args:               make([]string, 0),
 		env:                make(map[string]string),
 		volumes:            make([]*k8s.Volume, 0),
-		memoryRequest:      "",
-		memoryLimit:        "",
-		cpuRequest:         "",
+		memoryRequest:      resource.Quantity{},
+		memoryLimit:        resource.Quantity{},
+		cpuRequest:         resource.Quantity{},
 		policyRules:        make([]rbacv1.PolicyRule, 0),
 		livenessProbe:      nil,
 		readinessProbe:     nil,
@@ -222,51 +112,6 @@
 	}, nil
 }
 
-=======
-		name:                  name,
-		k8sName:               k8sName,
-		imageName:             "",
-		state:                 StateNone,
-		instanceType:          BasicInstance,
-		portsTCP:              make([]int, 0),
-		portsUDP:              make([]int, 0),
-		command:               make([]string, 0),
-		args:                  make([]string, 0),
-		env:                   make(map[string]string),
-		volumes:               make([]*k8s.Volume, 0),
-		memoryRequest:         resource.Quantity{},
-		memoryLimit:           resource.Quantity{},
-		cpuRequest:            resource.Quantity{},
-		policyRules:           make([]rbacv1.PolicyRule, 0),
-		livenessProbe:         nil,
-		readinessProbe:        nil,
-		startupProbe:          nil,
-		files:                 make([]*k8s.File, 0),
-		isSidecar:             false,
-		parentInstance:        nil,
-		sidecars:              make([]*Instance, 0),
-		obsyConfig:            obsyConfig,
-		tsharkCollectorConfig: nil,
-		securityContext:       securityContext,
-		BitTwister:            getBitTwisterDefaultConfig(),
-		SystemDependencies:    sysDeps,
-	}, nil
-}
-
-func (i *Instance) EnableBitTwister() error {
-	if i.IsInState(StateStarted) {
-		return ErrEnablingBitTwister
-	}
-	i.BitTwister.enable()
-	return nil
-}
-
-func (i *Instance) DisableBitTwister() error {
-	i.BitTwister.disable()
-	return nil
-}
-
->>>>>>> a122afa4
 // Name returns the name of the instance
 func (i *Instance) Name() string {
 	return i.name
@@ -952,198 +797,32 @@
 
 // AddSidecar adds a sidecar to the instance
 // This function can only be called in the state 'Preparing' or 'Committed'
-<<<<<<< HEAD
 func (i *Instance) AddSidecar(ctx context.Context, sc SidecarManager) error {
 	if sc == nil {
 		return ErrSidecarIsNil
 	}
-	if !i.IsInState(Preparing, Committed) {
+	if !i.IsInState(StatePreparing, StateCommitted) {
 		return ErrAddingSidecarNotAllowed.WithParams(i.state.String())
-=======
-func (i *Instance) AddSidecar(sidecar *Instance) error {
-
-	if !i.IsInState(StatePreparing, StateCommitted) {
-		return ErrAddingSidecarNotAllowed.WithParams(i.state.String())
-	}
-	if sidecar == nil {
-		return ErrSidecarIsNil
-	}
-	if sidecar == i {
-		return ErrSidecarCannotBeSameInstance
-	}
-	if sidecar.state != StateCommitted {
-		return ErrSidecarNotCommitted.WithParams(sidecar.name)
+	}
+
+	if err := sc.Initialize(ctx, i.SystemDependencies); err != nil {
+		return ErrInitializingSidecar.WithParams(i.name).Wrap(err)
+	}
+
+	if sc.Instance() == nil {
+		return ErrSidecarInstanceIsNil.WithParams(i.name)
+	}
+
+	if !sc.Instance().IsInState(StateCommitted) {
+		return ErrSidecarNotCommitted.WithParams(sc.Instance().Name())
 	}
 	if i.isSidecar {
 		return ErrSidecarCannotHaveSidecar.WithParams(i.name)
 	}
-	if sidecar.isSidecar {
-		return ErrSidecarAlreadySidecar.WithParams(sidecar.name)
-	}
-
-	i.sidecars = append(i.sidecars, sidecar)
-	sidecar.isSidecar = true
-	sidecar.parentInstance = i
-	i.Logger.Debugf("Added sidecar '%s' to instance '%s'", sidecar.name, i.name)
-	return nil
-}
-
-// SetOtelCollectorVersion sets the OpenTelemetry collector version for the instance
-// This function can only be called in the state 'Preparing' or 'Committed'
-func (i *Instance) SetOtelCollectorVersion(version string) error {
-	if err := i.validateStateForObsy("OpenTelemetry collector version"); err != nil {
-		return err
-	}
-	i.obsyConfig.otelCollectorVersion = version
-	i.Logger.Debugf("Set OpenTelemetry collector version '%s' for instance '%s'", version, i.name)
-	return nil
-}
-
-// SetOtelEndpoint sets the OpenTelemetry endpoint for the instance
-// This function can only be called in the state 'Preparing' or 'Committed'
-func (i *Instance) SetOtelEndpoint(port int) error {
-	if err := i.validateStateForObsy("OpenTelemetry endpoint"); err != nil {
-		return err
-	}
-	i.obsyConfig.otlpPort = port
-	i.Logger.Debugf("Set OpenTelemetry endpoint '%d' for instance '%s'", port, i.name)
-	return nil
-}
-
-// SetPrometheusEndpoint sets the Prometheus endpoint for the instance
-// This function can only be called in the state 'Preparing' or 'Committed'
-func (i *Instance) SetPrometheusEndpoint(port int, jobName, scapeInterval string) error {
-	if err := i.validateStateForObsy("Prometheus endpoint"); err != nil {
-		return err
-	}
-	i.obsyConfig.prometheusEndpointPort = port
-	i.obsyConfig.prometheusEndpointJobName = jobName
-	i.obsyConfig.prometheusEndpointScrapeInterval = scapeInterval
-	i.Logger.Debugf("Set Prometheus endpoint '%d' for instance '%s'", port, i.name)
-	return nil
-}
-
-// SetJaegerEndpoint sets the Jaeger endpoint for the instance
-// This function can only be called in the state 'Preparing' or 'Committed'
-func (i *Instance) SetJaegerEndpoint(grpcPort, thriftCompactPort, thriftHttpPort int) error {
-	if err := i.validateStateForObsy("Jaeger endpoint"); err != nil {
-		return err
-	}
-	i.obsyConfig.jaegerGrpcPort = grpcPort
-	i.obsyConfig.jaegerThriftCompactPort = thriftCompactPort
-	i.obsyConfig.jaegerThriftHttpPort = thriftHttpPort
-	i.Logger.Debugf("Set Jaeger endpoints '%d', '%d' and '%d' for instance '%s'", grpcPort, thriftCompactPort, thriftHttpPort, i.name)
-	return nil
-}
-
-// SetOtlpExporter sets the OTLP exporter for the instance
-// This function can only be called in the state 'Preparing' or 'Committed'
-func (i *Instance) SetOtlpExporter(endpoint, username, password string) error {
-	if err := i.validateStateForObsy("OTLP exporter"); err != nil {
-		return err
-	}
-	i.obsyConfig.otlpEndpoint = endpoint
-	i.obsyConfig.otlpUsername = username
-	i.obsyConfig.otlpPassword = password
-	i.Logger.Debugf("Set OTLP exporter '%s' for instance '%s'", endpoint, i.name)
-	return nil
-}
-
-// SetJaegerExporter sets the Jaeger exporter for the instance
-// This function can only be called in the state 'Preparing' or 'Committed'
-func (i *Instance) SetJaegerExporter(endpoint string) error {
-	if err := i.validateStateForObsy("Jaeger exporter"); err != nil {
-		return err
-	}
-	i.obsyConfig.jaegerEndpoint = endpoint
-	i.Logger.Debugf("Set Jaeger exporter '%s' for instance '%s'", endpoint, i.name)
-	return nil
-}
-
-// SetPrometheusExporter sets the Prometheus exporter for the instance
-// This function can only be called in the state 'Preparing' or 'Committed'
-func (i *Instance) SetPrometheusExporter(endpoint string) error {
-	if err := i.validateStateForObsy("Prometheus exporter"); err != nil {
-		return err
-	}
-	i.obsyConfig.prometheusExporterEndpoint = endpoint
-	i.Logger.Debugf("Set Prometheus exporter '%s' for instance '%s'", endpoint, i.name)
-	return nil
-}
-
-// SetPrometheusRemoteWriteExporter sets the Prometheus remote write exporter for the instance
-// This function can only be called in the state 'Preparing' or 'Committed'
-func (i *Instance) SetPrometheusRemoteWriteExporter(endpoint string) error {
-	if err := i.validateStateForObsy("Prometheus remote write exporter"); err != nil {
-		return err
-	}
-	i.obsyConfig.prometheusRemoteWriteExporterEndpoint = endpoint
-	i.Logger.Debugf("Set Prometheus remote write exporter '%s' for instance '%s'", endpoint, i.name)
-	return nil
-}
-
-// TsharkCollectorEnabled returns true if the tshark collector is enabled
-func (i *Instance) TsharkCollectorEnabled() bool {
-	return i.tsharkCollectorConfig != nil
-}
-
-// EnableTsharkCollector enables the tshark collector for the instance
-// This function can only be called in the state 'Preparing' or 'Committed'
-func (i *Instance) EnableTsharkCollector(conf TsharkCollectorConfig) error {
-	if err := i.validateStateForObsy(tsharkCollectorName); err != nil {
-		return err
-	}
-	if i.TsharkCollectorEnabled() {
-		return ErrTsharkCollectorAlreadyEnabled
->>>>>>> a122afa4
-	}
-
-	if err := sc.Initialize(ctx, i.SystemDependencies); err != nil {
-		return ErrInitializingSidecar.WithParams(i.name).Wrap(err)
-	}
-
-<<<<<<< HEAD
-	if sc.Instance() == nil {
-		return ErrSidecarInstanceIsNil.WithParams(i.name)
-	}
-
-	if !sc.Instance().IsInState(Committed) {
-		return ErrSidecarNotCommitted.WithParams(sc.Instance().Name())
-	}
-	if i.isSidecar {
-		return ErrSidecarCannotHaveSidecar.WithParams(i.name)
-=======
-	i.tsharkCollectorConfig = &conf
-	i.Logger.Debugf("Enabled Tshark collector for instance '%s'", i.name)
-	return nil
-}
-
-// validateTsharkCollectorConfig checks the configuration fields for proper formatting
-func validateTsharkCollectorConfig(conf TsharkCollectorConfig) error {
-	// Regex patterns for validation
-	awsKeyPattern, err := regexp.Compile(`^[A-Za-z0-9]{1,20}$`)
-	if err != nil {
-		return ErrRegexpCompile.WithParams("awsKeyPattern")
-	}
-	awsSecretPattern, err := regexp.Compile(`^[A-Za-z0-9/+=]{1,40}$`)
-	if err != nil {
-		return ErrRegexpCompile.WithParams("awsSecretPattern")
-	}
-
-	if !awsKeyPattern.MatchString(conf.S3AccessKey) {
-		return ErrTsharkCollectorInvalidS3AccessKey.WithParams(conf.S3AccessKey)
-	}
-	if !awsSecretPattern.MatchString(conf.S3SecretKey) {
-		return ErrTsharkCollectorInvalidS3SecretKey.WithParams(conf.S3SecretKey)
-	}
-	if conf.S3Region == "" || conf.S3Bucket == "" {
-		return ErrTsharkCollectorS3RegionOrBucketEmpty.WithParams(conf.S3Region, conf.S3Bucket)
->>>>>>> a122afa4
-	}
 
 	i.sidecars = append(i.sidecars, sc)
 	sc.Instance().parentInstance = i
-	logrus.Debugf("Added sidecar '%s' to instance '%s'", sc.Instance().Name(), i.name)
+	i.Logger.Debugf("Added sidecar '%s' to instance '%s'", sc.Instance().Name(), i.name)
 	return nil
 }
 
@@ -1201,27 +880,21 @@
 
 // StartAsync starts the instance without waiting for it to be ready
 // This function can only be called in the state 'Committed' or 'Stopped'
-<<<<<<< HEAD
-// This function can only be called in the state 'Committed' or 'Stopped'
-func (i *Instance) StartWithoutWait(ctx context.Context) error {
-	if !i.IsInState(Committed, Stopped) {
-		return ErrStartingNotAllowed.WithParams(i.state.String())
-	}
-
-	if err := i.verifySidecarsStates(); err != nil {
-=======
 func (i *Instance) StartAsync(ctx context.Context) error {
 	if !i.IsInState(StateCommitted, StateStopped) {
 		return ErrStartingNotAllowed.WithParams(i.state.String())
 	}
-	err := applyFunctionToInstances(i.sidecars, func(sidecar *Instance) error {
+
+	if err := i.verifySidecarsStates(); err != nil {
+		return err
+	}
+	err := i.applyFunctionToInstances(i.sidecars, func(sidecar *Instance) error {
 		if !sidecar.IsInState(StateCommitted, StateStopped) {
 			return ErrStartingNotAllowedForSidecar.WithParams(sidecar.name, sidecar.state.String())
 		}
 		return nil
 	})
 	if err != nil {
->>>>>>> a122afa4
 		return err
 	}
 
@@ -1229,57 +902,19 @@
 		return ErrStartingSidecarNotAllowed
 	}
 
-<<<<<<< HEAD
-	if i.state == Committed {
+	if i.state == StateCommitted {
 		if err := i.deployResourcesForCommittedState(ctx); err != nil {
 			return ErrDeployingResourcesForInstance.WithParams(i.k8sName).Wrap(err)
 		}
-=======
-	if i.state == StateCommitted {
-		// deploy otel collector if observability is enabled
-		if i.isObservabilityEnabled() {
-			if err := i.addOtelCollectorSidecar(ctx); err != nil {
-				return ErrAddingOtelCollectorSidecar.WithParams(i.k8sName).Wrap(err)
-			}
-		}
-
-		// deploy tshark collector if enabled
-		if i.TsharkCollectorEnabled() {
-			if err := i.addTsharkCollectorSidecar(ctx); err != nil {
-				return ErrAddingTsharkCollectorSidecar.WithParams(i.k8sName).Wrap(err)
-			}
-		}
-
-		if i.BitTwister.Enabled() {
-			if err := i.addBitTwisterSidecar(ctx); err != nil {
-				return ErrAddingNetworkSidecar.WithParams(i.k8sName).Wrap(err)
-			}
-		}
-
-		if err := i.deployResources(ctx); err != nil {
-			return ErrDeployingResourcesForInstance.WithParams(i.k8sName).Wrap(err)
-		}
-		if err := applyFunctionToInstances(i.sidecars, func(sidecar *Instance) error {
-			return sidecar.deployResources(ctx)
-		}); err != nil {
-			return ErrDeployingResourcesForSidecars.WithParams(i.k8sName).Wrap(err)
-		}
->>>>>>> a122afa4
 	}
 
 	if err := i.deployPod(ctx); err != nil {
 		return ErrDeployingPodForInstance.WithParams(i.k8sName).Wrap(err)
 	}
-<<<<<<< HEAD
-
-	i.state = Started
-	setStateForSidecars(i.sidecars, Started)
-	logrus.Debugf("Set state of instance '%s' to '%s'", i.k8sName, i.state.String())
-=======
+
 	i.state = StateStarted
 	setStateForSidecars(i.sidecars, StateStarted)
 	i.Logger.Debugf("Set state of instance '%s' to '%s'", i.k8sName, i.state.String())
->>>>>>> a122afa4
 
 	return nil
 }
@@ -1380,110 +1015,6 @@
 	return nil
 }
 
-<<<<<<< HEAD
-=======
-// SetBandwidthLimit sets the bandwidth limit of the instance
-// bandwidth limit in bps (e.g. 1000 for 1Kbps)
-// Currently, only one of bandwidth, jitter, latency or packet loss can be set
-// This function can only be called in the state 'Commited'
-func (i *Instance) SetBandwidthLimit(limit int64) error {
-	if !i.IsInState(StateStarted) {
-		return ErrSettingBandwidthLimitNotAllowed.WithParams(i.state.String())
-	}
-	if !i.BitTwister.Enabled() {
-		return ErrSettingBandwidthLimitNotAllowedBitTwister
-	}
-
-	// We first need to stop it, otherwise we get an error
-	if err := i.BitTwister.Client().BandwidthStop(); err != nil {
-		if !sdk.IsErrorServiceNotInitialized(err) &&
-			!sdk.IsErrorServiceNotReady(err) &&
-			!sdk.IsErrorServiceNotStarted(err) {
-			return ErrStoppingBandwidthLimit.WithParams(i.k8sName).Wrap(err)
-		}
-	}
-
-	err := i.BitTwister.Client().BandwidthStart(sdk.BandwidthStartRequest{
-		NetworkInterfaceName: i.BitTwister.NetworkInterface(),
-		Limit:                limit,
-	})
-	if err != nil {
-		return ErrSettingBandwidthLimit.WithParams(i.k8sName).Wrap(err)
-	}
-
-	i.Logger.Debugf("Set bandwidth limit to '%d' in instance '%s'", limit, i.name)
-	return nil
-}
-
-// SetLatency sets the latency of the instance
-// latency in ms (e.g. 1000 for 1s)
-// jitter in ms (e.g. 1000 for 1s)
-// Currently, only one of bandwidth, jitter, latency or packet loss can be set
-// This function can only be called in the state 'Commited'
-func (i *Instance) SetLatencyAndJitter(latency, jitter int64) error {
-	if !i.IsInState(StateStarted) {
-		return ErrSettingLatencyJitterNotAllowed.WithParams(i.state.String())
-	}
-	if !i.BitTwister.Enabled() {
-		return ErrSettingLatencyJitterNotAllowedBitTwister
-	}
-
-	// We first need to stop it, otherwise we get an error
-	if err := i.BitTwister.Client().LatencyStop(); err != nil {
-		if !sdk.IsErrorServiceNotInitialized(err) &&
-			!sdk.IsErrorServiceNotReady(err) &&
-			!sdk.IsErrorServiceNotStarted(err) {
-			return ErrStoppingLatencyJitter.WithParams(i.k8sName).Wrap(err)
-		}
-	}
-
-	err := i.BitTwister.Client().LatencyStart(sdk.LatencyStartRequest{
-		NetworkInterfaceName: i.BitTwister.NetworkInterface(),
-		Latency:              latency,
-		Jitter:               jitter,
-	})
-	if err != nil {
-		return ErrSettingLatencyJitter.WithParams(i.k8sName).Wrap(err)
-	}
-
-	i.Logger.Debugf("Set latency to '%d' and jitter to '%d' in instance '%s'", latency, jitter, i.name)
-	return nil
-}
-
-// SetPacketLoss sets the packet loss of the instance
-// packet loss in percent (e.g. 10 for 10%)
-// Currently, only one of bandwidth, jitter, latency or packet loss can be set
-// This function can only be called in the state 'Commited'
-func (i *Instance) SetPacketLoss(packetLoss int32) error {
-	if !i.IsInState(StateStarted) {
-		return ErrSettingPacketLossNotAllowed.WithParams(i.state.String())
-	}
-	if !i.BitTwister.Enabled() {
-		return ErrSettingPacketLossNotAllowedBitTwister
-	}
-
-	// We first need to stop it, otherwise we get an error
-	if err := i.BitTwister.Client().PacketlossStop(); err != nil {
-		if !sdk.IsErrorServiceNotInitialized(err) &&
-			!sdk.IsErrorServiceNotReady(err) &&
-			!sdk.IsErrorServiceNotStarted(err) {
-			return ErrStoppingPacketLoss.WithParams(i.k8sName).Wrap(err)
-		}
-	}
-
-	err := i.BitTwister.Client().PacketlossStart(sdk.PacketLossStartRequest{
-		NetworkInterfaceName: i.BitTwister.NetworkInterface(),
-		PacketLossRate:       packetLoss,
-	})
-	if err != nil {
-		return ErrSettingPacketLoss.WithParams(i.k8sName).Wrap(err)
-	}
-
-	i.Logger.Debugf("Set packet loss to '%d' in instance '%s'", packetLoss, i.name)
-	return nil
-}
-
->>>>>>> a122afa4
 // EnableNetwork enables the network of the instance
 // This function can only be called in the state 'Started'
 func (i *Instance) EnableNetwork(ctx context.Context) error {
@@ -1601,8 +1132,7 @@
 
 // CustomResourceDefinitionExists checks if the custom resource definition exists
 func (i *Instance) CustomResourceDefinitionExists(ctx context.Context, gvr *schema.GroupVersionResource) (bool, error) {
-<<<<<<< HEAD
-	return i.K8sClient.CustomResourceDefinitionExists(ctx, gvr), nil
+	return i.K8sClient.CustomResourceDefinitionExists(ctx, gvr)
 }
 
 func (i *Instance) AddHost(ctx context.Context, port int) (host string, err error) {
@@ -1627,7 +1157,4 @@
 		return "", ErrGettingProxyURL.WithParams(serviceName).Wrap(err)
 	}
 	return host, nil
-=======
-	return i.K8sClient.CustomResourceDefinitionExists(ctx, gvr)
->>>>>>> a122afa4
 }