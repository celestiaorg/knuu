--- conflicted
+++ resolved
@@ -1091,19 +1091,6 @@
 	return nil
 }
 
-// StartAsync starts the instance without waiting for it to be ready
-// This function can only be called in the state 'Committed' or 'Stopped'
-// This function will replace StartWithoutWait
-func (i *Instance) StartAsync(ctx context.Context) error {
-<<<<<<< HEAD
-	if !i.IsInState(Committed, Stopped) {
-=======
-	if err := i.StartWithoutWait(ctx); err != nil {
-		return err
-	}
-	return nil
-}
-
 // StartWithCallback starts the instance asynchronously and calls a callback function when the instance is running
 // This function can only be called in the state 'Committed' or 'Stopped'
 func (i *Instance) StartWithCallback(ctx context.Context, callback func()) error {
@@ -1121,11 +1108,10 @@
 	return nil
 }
 
-// StartWithoutWait starts the instance without waiting for it to be ready
+// StartAsync starts the instance without waiting for it to be ready
 // This function can only be called in the state 'Committed' or 'Stopped'
-func (i *Instance) StartWithoutWait(ctx context.Context) error {
+func (i *Instance) StartAsync(ctx context.Context) error {
 	if !i.IsInState(StateCommitted, StateStopped) {
->>>>>>> a23f7e47
 		return ErrStartingNotAllowed.WithParams(i.state.String())
 	}
 	err := applyFunctionToInstances(i.sidecars, func(sidecar *Instance) error {
