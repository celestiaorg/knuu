--- conflicted
+++ resolved
@@ -39,12 +39,7 @@
 // StartWithoutWait starts all instances in the instance pool without waiting for them to be running
 func (i *InstancePool) StartWithoutWait(ctx context.Context) error {
 	for _, instance := range i.instances {
-<<<<<<< HEAD
-		err := instance.StartAsync(ctx)
-		if err != nil {
-=======
-		if err := instance.StartWithoutWait(ctx); err != nil {
->>>>>>> a23f7e47
+		if err := instance.StartAsync(ctx); err != nil {
 			return err
 		}
 	}
