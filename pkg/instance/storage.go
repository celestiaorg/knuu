package instance

import (
	"context"
	"fmt"
	"io"
	"os"
	"path/filepath"
	"strconv"
	"strings"

	"github.com/sirupsen/logrus"
	"k8s.io/apimachinery/pkg/api/resource"

	"github.com/celestiaorg/knuu/pkg/k8s"
	"github.com/celestiaorg/knuu/pkg/names"
)

type storage struct {
	instance *Instance
	volumes  []*k8s.Volume
	files    []*k8s.File
	fsGroup  int64
}

func (i *Instance) Storage() *storage {
	return i.storage
}

// This function can only be called in the state 'Preparing'
func (s *storage) AddFile(src string, dest string, chown string) error {
	if err := s.checkStateForAddingFile(); err != nil {
		return err
	}

	if err := s.validateFileArgs(src, dest, chown); err != nil {
		return err
	}

	if err := s.checkSrcExists(src); err != nil {
		return err
	}

	dstPath, err := s.copyFileToBuildDir(src, dest)
	if err != nil {
		return err
	}

	switch s.instance.state {
	case StatePreparing:
		s.instance.build.addFileToBuilder(src, dest, chown)
		return nil
	case StateCommitted:
		return s.addFileToInstance(dstPath, dest, chown)
	}

	s.instance.Logger.WithFields(logrus.Fields{
		"file":      dest,
		"instance":  s.instance.name,
		"state":     s.instance.state,
		"build_dir": s.instance.build.getBuildDir(),
	}).Debug("added file")
	return nil
}

// AddFolder adds a folder to the instance
// This function can only be called in the state 'Preparing' or 'Committed'
func (s *storage) AddFolder(src string, dest string, chown string) error {
	if !s.instance.IsInState(StatePreparing, StateCommitted) {
		return ErrAddingFolderNotAllowed.WithParams(s.instance.state.String())
	}

	if err := s.validateFileArgs(src, dest, chown); err != nil {
		return err
	}

	// check if src exists (should be a folder)
	srcInfo, err := os.Stat(src)
	if os.IsNotExist(err) || !srcInfo.IsDir() {
		return ErrSrcDoesNotExistOrIsNotDirectory.WithParams(src).Wrap(err)
	}

	// iterate over the files/directories in the src
	err = filepath.Walk(src,
		func(path string, info os.FileInfo, err error) error {
			if err != nil {
				return err
			}

			// create the destination path
			relPath, err := filepath.Rel(src, path)
			if err != nil {
				return err
			}
			dstPath := filepath.Join(s.instance.build.getBuildDir(), dest, relPath)

			if info.IsDir() {
				// create directory at destination path
				return os.MkdirAll(dstPath, os.ModePerm)
			}
			// copy file to destination path
			return s.AddFile(path, filepath.Join(dest, relPath), chown)
		})

	if err != nil {
		return ErrCopyingFolderToInstance.WithParams(src, s.instance.name).Wrap(err)
	}

	s.instance.Logger.WithFields(logrus.Fields{
		"folder":    dest,
		"instance":  s.instance.name,
		"state":     s.instance.state,
		"build_dir": s.instance.build.getBuildDir(),
	}).Debug("added folder")
	return nil
}

// AddFileBytes adds a file with the given content to the instance
// This function can only be called in the state 'Preparing'
func (s *storage) AddFileBytes(bytes []byte, dest string, chown string) error {
	if err := s.checkStateForAddingFile(); err != nil {
		return err
	}

	tmpfile, err := os.CreateTemp("", "temp")
	if err != nil {
		return err
	}
	defer os.Remove(tmpfile.Name())

	if _, err := tmpfile.Write(bytes); err != nil {
		return err
	}
	if err := tmpfile.Close(); err != nil {
		return err
	}

	// use AddFile to copy the temp file to the destination
	return s.AddFile(tmpfile.Name(), dest, chown)
}

// AddVolume adds a volume to the instance
// The owner of the volume is set to 0, if you want to set a custom owner use AddVolumeWithOwner
// This function can only be called in the states 'Preparing' and 'Committed'
func (s *storage) AddVolume(path string, size resource.Quantity) error {
	// temporary feat, we will remove it once we can add multiple volumes
	if len(s.volumes) > 0 {
		s.instance.Logger.WithFields(logrus.Fields{
			"instance": s.instance.name,
			"volumes":  len(s.volumes),
		}).Debug("maximum volumes exceeded")
		return ErrMaximumVolumesExceeded.WithParams(s.instance.name)
	}
	return s.AddVolumeWithOwner(path, size, 0)
}

// AddVolumeWithOwner adds a volume to the instance with the given owner
// This function can only be called in the states 'Preparing' and 'Committed'
func (s *storage) AddVolumeWithOwner(path string, size resource.Quantity, owner int64) error {
	if !s.instance.IsInState(StatePreparing, StateCommitted) {
		return ErrAddingVolumeNotAllowed.WithParams(s.instance.state.String())
	}
	// temporary feat, we will remove it once we can add multiple volumes
	if len(s.volumes) > 0 {
		s.instance.Logger.WithFields(logrus.Fields{
			"instance": s.instance.name,
			"volumes":  len(s.volumes),
		}).Debug("maximum volumes exceeded")
		return ErrMaximumVolumesExceeded.WithParams(s.instance.name)
	}
	volume := s.instance.K8sClient.NewVolume(path, size, owner)
	s.volumes = append(s.volumes, volume)
	s.instance.Logger.WithFields(logrus.Fields{
		"volume":   path,
		"size":     size.String(),
		"owner":    owner,
		"instance": s.instance.name,
	}).Debug("added volume")
	return nil
}

// GetFileBytes returns the content of the given file
// This function can only be called in the states 'Preparing' and 'Committed'
func (s *storage) GetFileBytes(ctx context.Context, file string) ([]byte, error) {
	if !s.instance.IsInState(StatePreparing, StateCommitted, StateStarted) {
		return nil, ErrGettingFileNotAllowed.WithParams(s.instance.state.String())
	}

	if s.instance.state != StateStarted {
		bytes, err := s.readFileFromImage(ctx, file)
		if err != nil {
			return nil, ErrGettingFile.WithParams(file, s.instance.name).Wrap(err)
		}
		return bytes, nil
	}

	rc, err := s.ReadFileFromRunningInstance(ctx, file)
	if err != nil {
		return nil, ErrReadingFile.WithParams(file, s.instance.name).Wrap(err)
	}

	defer rc.Close()
	return io.ReadAll(rc)
}

func (s *storage) ReadFileFromRunningInstance(ctx context.Context, filePath string) (io.ReadCloser, error) {
	if !s.instance.IsInState(StateStarted) {
		return nil, ErrReadingFileNotAllowed.WithParams(s.instance.state.String())
	}

	// Not the best solution, we need to find a better one.
	// Tested with a 110MB+ file and it worked.
	fileContent, err := s.instance.execution.ExecuteCommand(ctx, "cat", filePath)
	if err != nil {
		return nil, ErrReadingFileFromInstance.WithParams(filePath, s.instance.name).Wrap(err)
	}
	return io.NopCloser(strings.NewReader(fileContent)), nil
}

func (s *storage) checkSrcExists(src string) error {
	if _, err := os.Stat(src); os.IsNotExist(err) {
		return ErrSrcDoesNotExist.WithParams(src).Wrap(err)
	}
	return nil
}

// validateFileArgs validates the file arguments
func (s *storage) validateFileArgs(src, dest, chown string) error {
	if src == "" {
		return ErrSrcMustBeSet
	}
	if dest == "" {
		return ErrDestMustBeSet
	}
	if chown == "" {
		return ErrChownMustBeSet
	}

	// validate chown format
	if !strings.Contains(chown, ":") || len(strings.Split(chown, ":")) != 2 {
		return ErrChownMustBeInFormatUserGroup
	}
	return nil
}

func (s *storage) copyFileToBuildDir(src, dest string) (string, error) {
	dstPath := filepath.Join(s.instance.build.getBuildDir(), dest)
	if err := os.MkdirAll(filepath.Dir(dstPath), os.ModePerm); err != nil {
		return "", ErrCreatingDirectory.Wrap(err)
	}

	dst, err := os.Create(dstPath)
	if err != nil {
		return "", ErrFailedToCreateDestFile.WithParams(dstPath).Wrap(err)
	}
	defer dst.Close()

	srcFile, err := os.Open(src)
	if err != nil {
		return "", ErrFailedToOpenSrcFile.WithParams(src).Wrap(err)
	}
	defer srcFile.Close()

	if _, err := io.Copy(dst, srcFile); err != nil {
		return "", ErrFailedToCopyFile.WithParams(src, dstPath).Wrap(err)
	}

	return dstPath, nil
}

func (s *storage) addFileToInstance(dstPath, dest, chown string) error {
	srcInfo, err := os.Stat(dstPath)
	if os.IsNotExist(err) || srcInfo.IsDir() {
		return ErrSrcDoesNotExistOrIsDirectory.WithParams(dstPath).Wrap(err)
	}

	file := s.instance.K8sClient.NewFile(dstPath, dest)
	parts := strings.Split(chown, ":")
	if len(parts) != 2 {
		return ErrInvalidFormat
	}

	group, err := strconv.ParseInt(parts[1], 10, 64)
	if err != nil {
		return ErrFailedToConvertToInt64.Wrap(err)
	}

	if s.fsGroup != 0 && s.fsGroup != group {
		return ErrAllFilesMustHaveSameGroup
	}
	s.fsGroup = group
	s.files = append(s.files, file)
	return nil
}

// checkStateForAddingFile checks if the current state allows adding a file
func (s *storage) checkStateForAddingFile() error {
	if !s.instance.IsInState(StatePreparing, StateCommitted) {
		return ErrAddingFileNotAllowed.WithParams(s.instance.state.String())
	}
	return nil
}

// deployVolume deploys the volume for the instance
func (s *storage) deployVolume(ctx context.Context) error {
	totalSize := resource.Quantity{}
	for _, volume := range s.volumes {
		totalSize.Add(volume.Size)
	}
<<<<<<< HEAD
	s.instance.K8sClient.CreatePersistentVolumeClaim(ctx, s.instance.name, s.instance.execution.Labels(), totalSize)
	s.instance.Logger.Debugf("Deployed persistent volume '%s'", s.instance.name)
=======
	s.instance.K8sClient.CreatePersistentVolumeClaim(ctx, s.instance.k8sName, s.instance.execution.Labels(), totalSize)
	s.instance.Logger.WithFields(logrus.Fields{
		"total_size": totalSize.String(),
		"instance":   s.instance.name,
	}).Debug("deployed persistent volume")
>>>>>>> 60ca33ce

	return nil
}

// destroyVolume destroys the volume for the instance
func (s *storage) destroyVolume(ctx context.Context) error {
	err := s.instance.K8sClient.DeletePersistentVolumeClaim(ctx, s.instance.name)
	if err != nil {
		return ErrFailedToDeletePersistentVolumeClaim.Wrap(err)
	}
<<<<<<< HEAD
	s.instance.Logger.Debugf("Destroyed persistent volume '%s'", s.instance.name)
=======
	s.instance.Logger.WithField("instance", s.instance.name).Debug("destroyed persistent volume")
>>>>>>> 60ca33ce
	return nil
}

// deployFiles deploys the files for the instance
func (s *storage) deployFiles(ctx context.Context) error {
	data := map[string]string{}

	for i, file := range s.files {
		// read out file content and assign to variable
		srcFile, err := os.Open(file.Source)
		if err != nil {
			return ErrFailedToOpenFile.Wrap(err)
		}
		defer srcFile.Close()

		fileContentBytes, err := io.ReadAll(srcFile)
		if err != nil {
			return ErrFailedToReadFile.Wrap(err)
		}

		var (
			fileContent = string(fileContentBytes)
			keyName     = fmt.Sprintf("%d", i)
		)

		data[keyName] = fileContent
	}

	// create configmap
	_, err := s.instance.K8sClient.CreateConfigMap(ctx, s.instance.name, s.instance.execution.Labels(), data)
	if err != nil {
		return ErrFailedToCreateConfigMap.Wrap(err)
	}

<<<<<<< HEAD
	s.instance.Logger.Debugf("Deployed configmap '%s'", s.instance.name)
=======
	s.instance.Logger.WithField("configmap", s.instance.k8sName).Debug("deployed configmap")
>>>>>>> 60ca33ce

	return nil
}

// destroyFiles destroys the files for the instance
func (s *storage) destroyFiles(ctx context.Context) error {
	if err := s.instance.K8sClient.DeleteConfigMap(ctx, s.instance.name); err != nil {
		return ErrFailedToDeleteConfigMap.Wrap(err)
	}

<<<<<<< HEAD
	s.instance.Logger.Debugf("Destroyed configmap '%s'", s.instance.name)
=======
	s.instance.Logger.WithField("configmap", s.instance.k8sName).Debug("destroyed configmap")
>>>>>>> 60ca33ce
	return nil
}

func (s *storage) readFileFromImage(ctx context.Context, filePath string) ([]byte, error) {
	// Another way to implement this is to download all the layers of the image and then
	// extract the file from them, but it seems hacky and will run on the user's machine.
	// Therefore, we will use the tmp instance to get the file from the image

	tmpName, err := names.NewRandomK8("tmp-dl")
	if err != nil {
		return nil, err
	}

	ti, err := New(tmpName, s.instance.SystemDependencies)
	if err != nil {
		return nil, err
	}
	if err := ti.build.SetImage(ctx, s.instance.build.ImageName()); err != nil {
		return nil, err
	}

	if err := ti.build.SetStartCommand("sleep", "infinity"); err != nil {
		return nil, err
	}

	if err := ti.build.Commit(ctx); err != nil {
		return nil, err
	}

	if err := ti.execution.Start(ctx); err != nil {
		return nil, err
	}
	defer func() {
		if err := ti.execution.Destroy(ctx); err != nil {
			ti.Logger.Errorf("failed to destroy tmp instance %s: %v", ti.k8sName, err)
		}
	}()

	output, err := ti.execution.ExecuteCommand(ctx, "cat", filePath)
	if err != nil {
		return nil, err
	}
	return []byte(output), nil
}

func (s *storage) clone() *storage {
	if s == nil {
		return nil
	}

	volumesCopy := make([]*k8s.Volume, len(s.volumes))
	for i, v := range s.volumes {
		if v != nil {
			volumeCopy := *v
			volumesCopy[i] = &volumeCopy
		}
	}

	filesCopy := make([]*k8s.File, len(s.files))
	for i, f := range s.files {
		if f != nil {
			fileCopy := *f
			filesCopy[i] = &fileCopy
		}
	}

	return &storage{
		instance: nil,
		volumes:  volumesCopy,
		files:    filesCopy,
		fsGroup:  s.fsGroup,
	}
}<|MERGE_RESOLUTION|>--- conflicted
+++ resolved
@@ -307,16 +307,11 @@
 	for _, volume := range s.volumes {
 		totalSize.Add(volume.Size)
 	}
-<<<<<<< HEAD
 	s.instance.K8sClient.CreatePersistentVolumeClaim(ctx, s.instance.name, s.instance.execution.Labels(), totalSize)
-	s.instance.Logger.Debugf("Deployed persistent volume '%s'", s.instance.name)
-=======
-	s.instance.K8sClient.CreatePersistentVolumeClaim(ctx, s.instance.k8sName, s.instance.execution.Labels(), totalSize)
 	s.instance.Logger.WithFields(logrus.Fields{
 		"total_size": totalSize.String(),
 		"instance":   s.instance.name,
 	}).Debug("deployed persistent volume")
->>>>>>> 60ca33ce
 
 	return nil
 }
@@ -327,11 +322,7 @@
 	if err != nil {
 		return ErrFailedToDeletePersistentVolumeClaim.Wrap(err)
 	}
-<<<<<<< HEAD
-	s.instance.Logger.Debugf("Destroyed persistent volume '%s'", s.instance.name)
-=======
 	s.instance.Logger.WithField("instance", s.instance.name).Debug("destroyed persistent volume")
->>>>>>> 60ca33ce
 	return nil
 }
 
@@ -366,11 +357,7 @@
 		return ErrFailedToCreateConfigMap.Wrap(err)
 	}
 
-<<<<<<< HEAD
-	s.instance.Logger.Debugf("Deployed configmap '%s'", s.instance.name)
-=======
-	s.instance.Logger.WithField("configmap", s.instance.k8sName).Debug("deployed configmap")
->>>>>>> 60ca33ce
+	s.instance.Logger.WithField("configmap", s.instance.name).Debug("deployed configmap")
 
 	return nil
 }
@@ -381,11 +368,7 @@
 		return ErrFailedToDeleteConfigMap.Wrap(err)
 	}
 
-<<<<<<< HEAD
-	s.instance.Logger.Debugf("Destroyed configmap '%s'", s.instance.name)
-=======
-	s.instance.Logger.WithField("configmap", s.instance.k8sName).Debug("destroyed configmap")
->>>>>>> 60ca33ce
+	s.instance.Logger.WithField("configmap", s.instance.name).Debug("destroyed configmap")
 	return nil
 }
 
@@ -420,7 +403,7 @@
 	}
 	defer func() {
 		if err := ti.execution.Destroy(ctx); err != nil {
-			ti.Logger.Errorf("failed to destroy tmp instance %s: %v", ti.k8sName, err)
+			ti.Logger.Errorf("failed to destroy tmp instance %s: %v", ti.name, err)
 		}
 	}()
 
