--- conflicted
+++ resolved
@@ -54,9 +54,6 @@
 		s.instance.build.addFileToBuilder(src, dest, chown)
 		return nil
 	case StateCommitted, StateStopped:
-<<<<<<< HEAD
-		return s.addFileToInstance(buildDirPath, dest, chown)
-=======
 		srcInfo, err := os.Stat(src)
 		if err != nil {
 			return ErrFailedToGetFileSize.Wrap(err)
@@ -64,8 +61,7 @@
 		if srcInfo.Size() > maxTotalFilesBytes {
 			return ErrFileTooLargeCommitted.WithParams(src)
 		}
-		return s.addFileToInstance(dstPath, dest, chown)
->>>>>>> bf82cb3f
+		return s.addFileToInstance(buildDirPath, dest, chown)
 	}
 
 	buildDir, err := s.instance.build.getBuildDir()
@@ -324,10 +320,9 @@
 		return ErrSrcDoesNotExistOrIsDirectory.WithParams(srcPath).Wrap(err)
 	}
 
-<<<<<<< HEAD
 	// get the permission of the src file
 	permission := fmt.Sprintf("%o", srcInfo.Mode().Perm())
-=======
+  
 	size := int64(0)
 	for _, file := range s.files {
 		srcInfo, err := os.Stat(file.Source)
@@ -350,7 +345,6 @@
 	if len(parts) != 2 {
 		return ErrInvalidFormat
 	}
->>>>>>> bf82cb3f
 
 	file := s.instance.K8sClient.NewFile(srcPath, dest, chown, permission)
 
