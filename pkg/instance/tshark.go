--- conflicted
+++ resolved
@@ -6,14 +6,6 @@
 )
 
 const (
-<<<<<<< HEAD
-	tsharkCollectorName       = "tshark-collector"
-	tsharkCollectorImage      = "ghcr.io/celestiaorg/tshark-s3:pr-6"
-	tsharkCollectorCPU        = "100m"
-	tsharkCollectorMemory     = "250Mi"
-	tsharkCollectorVolumePath = "/tshark"
-	netAdminCapability        = "NET_ADMIN"
-=======
 	tsharkCollectorName        = "tshark-collector"
 	tsharkCollectorImage       = "ghcr.io/celestiaorg/tshark-s3:f35863a"
 	tsharkCollectorCPU         = "100m"
@@ -30,7 +22,6 @@
 	envStorageEndpoint        = "STORAGE_ENDPOINT"
 	envCaptureFileName        = "CAPTURE_FILE_NAME"
 	envUploadInterval         = "UPLOAD_INTERVAL"
->>>>>>> 84aee862
 )
 
 func (i *Instance) createTsharkCollectorInstance(ctx context.Context) (*Instance, error) {
