package k8s

import (
	"fmt"
)

type Error struct {
	Code    string
	Message string
	Err     error
	Params  []interface{}
}

func (e *Error) Error() string {
	if e.Err == e {
		return e.Message
	}

	msg := fmt.Sprintf(e.Message, e.Params...)
	if e.Err != nil {
		return fmt.Sprintf("%s: %v", msg, e.Err)
	}
	return msg
}

func (e *Error) Wrap(err error) error {
	e.Err = err
	return e
}

func (e *Error) WithParams(params ...interface{}) *Error {
	e.Params = params
	return e
}

var (
<<<<<<< HEAD
	ErrKnuuNotInitialized              = &Error{Code: "KnuuNotInitialized", Message: "knuu is not initialized"}
	ErrGettingConfigmap                = &Error{Code: "ErrorGettingConfigmap", Message: "error getting configmap %s"}
	ErrConfigmapAlreadyExists          = &Error{Code: "ConfigmapAlreadyExists", Message: "configmap %s already exists"}
	ErrCreatingConfigmap               = &Error{Code: "ErrorCreatingConfigmap", Message: "error creating configmap %s"}
	ErrConfigmapDoesNotExist           = &Error{Code: "ConfigmapDoesNotExist", Message: "configmap %s does not exist"}
	ErrDeletingConfigmap               = &Error{Code: "ErrorDeletingConfigmap", Message: "error deleting configmap %s"}
	ErrGettingDaemonset                = &Error{Code: "ErrorGettingDaemonset", Message: "error getting daemonset %s"}
	ErrCreatingDaemonset               = &Error{Code: "ErrorCreatingDaemonset", Message: "error creating daemonset %s"}
	ErrUpdatingDaemonset               = &Error{Code: "ErrorUpdatingDaemonset", Message: "error updating daemonset %s"}
	ErrDeletingDaemonset               = &Error{Code: "ErrorDeletingDaemonset", Message: "error deleting daemonset %s"}
	ErrCreatingNamespace               = &Error{Code: "ErrorCreatingNamespace", Message: "error creating namespace %s"}
	ErrDeletingNamespace               = &Error{Code: "ErrorDeletingNamespace", Message: "error deleting namespace %s"}
	ErrGettingNamespace                = &Error{Code: "ErrorGettingNamespace", Message: "error getting namespace %s"}
	ErrCreatingNetworkPolicy           = &Error{Code: "ErrorCreatingNetworkPolicy", Message: "error creating network policy %s"}
	ErrDeletingNetworkPolicy           = &Error{Code: "ErrorDeletingNetworkPolicy", Message: "error deleting network policy %s"}
	ErrGettingNetworkPolicy            = &Error{Code: "ErrorGettingNetworkPolicy", Message: "error getting network policy %s"}
	ErrGettingPod                      = &Error{Code: "ErrorGettingPod", Message: "failed to get pod %s"}
	ErrPreparingPod                    = &Error{Code: "ErrorPreparingPod", Message: "error preparing pod"}
	ErrCreatingPod                     = &Error{Code: "ErrorCreatingPod", Message: "failed to create pod"}
	ErrDeletingPod                     = &Error{Code: "ErrorDeletingPod", Message: "failed to delete pod"}
	ErrDeployingPod                    = &Error{Code: "ErrorDeployingPod", Message: "failed to deploy pod"}
	ErrGettingK8sConfig                = &Error{Code: "ErrorGettingK8sConfig", Message: "failed to get k8s config"}
	ErrCreatingExecutor                = &Error{Code: "ErrorCreatingExecutor", Message: "failed to create Executor"}
	ErrExecutingCommand                = &Error{Code: "ErrorExecutingCommand", Message: "failed to execute command"}
	ErrCommandExecution                = &Error{Code: "ErrorCommandExecution", Message: "error while executing command"}
	ErrDeletingPodFailed               = &Error{Code: "ErrorDeletingPodFailed", Message: "failed to delete pod %s"}
	ErrParsingMemoryRequest            = &Error{Code: "ErrorParsingMemoryRequest", Message: "failed to parse memory request quantity '%s'"}
	ErrParsingMemoryLimit              = &Error{Code: "ErrorParsingMemoryLimit", Message: "failed to parse memory limit quantity '%s'"}
	ErrParsingCPURequest               = &Error{Code: "ErrorParsingCPURequest", Message: "failed to parse CPU request quantity '%s'"}
	ErrBuildingContainerVolumes        = &Error{Code: "ErrorBuildingContainerVolumes", Message: "failed to build container volumes"}
	ErrBuildingResources               = &Error{Code: "ErrorBuildingResources", Message: "failed to build resources"}
	ErrBuildingInitContainerVolumes    = &Error{Code: "ErrorBuildingInitContainerVolumes", Message: "failed to build init container volumes"}
	ErrBuildingInitContainerCommand    = &Error{Code: "ErrorBuildingInitContainerCommand", Message: "failed to build init container command"}
	ErrBuildingPodVolumes              = &Error{Code: "ErrorBuildingPodVolumes", Message: "failed to build pod volumes"}
	ErrPreparingMainContainer          = &Error{Code: "ErrorPreparingMainContainer", Message: "failed to prepare main container"}
	ErrPreparingInitContainer          = &Error{Code: "ErrorPreparingInitContainer", Message: "failed to prepare init container"}
	ErrPreparingPodVolumes             = &Error{Code: "ErrorPreparingPodVolumes", Message: "failed to prepare pod volumes"}
	ErrPreparingSidecarContainer       = &Error{Code: "ErrorPreparingSidecarContainer", Message: "failed to prepare sidecar container"}
	ErrPreparingSidecarVolumes         = &Error{Code: "ErrorPreparingSidecarVolumes", Message: "failed to prepare sidecar volumes"}
	ErrCreatingPodSpec                 = &Error{Code: "ErrorCreatingPodSpec", Message: "failed to create pod spec"}
	ErrGettingClusterConfig            = &Error{Code: "ErrorGettingClusterConfig", Message: "failed to get cluster config"}
	ErrCreatingRoundTripper            = &Error{Code: "ErrorCreatingRoundTripper", Message: "failed to create round tripper"}
	ErrCreatingPortForwarder           = &Error{Code: "ErrorCreatingPortForwarder", Message: "failed to create port forwarder"}
	ErrPortForwarding                  = &Error{Code: "ErrorPortForwarding", Message: "failed to port forward: %v"}
	ErrForwardingPorts                 = &Error{Code: "ErrorForwardingPorts", Message: "error forwarding ports"}
	ErrPortForwardingTimeout           = &Error{Code: "ErrorPortForwardingTimeout", Message: "timed out waiting for port forwarding to be ready"}
	ErrDeletingPersistentVolumeClaim   = &Error{Code: "ErrorDeletingPersistentVolumeClaim", Message: "error deleting PersistentVolumeClaim %s"}
	ErrCreatingPersistentVolumeClaim   = &Error{Code: "ErrorCreatingPersistentVolumeClaim", Message: "error creating PersistentVolumeClaim"}
	ErrGettingReplicaSet               = &Error{Code: "ErrorGettingReplicaSet", Message: "failed to get ReplicaSet %s"}
	ErrCreatingReplicaSet              = &Error{Code: "ErrorCreatingReplicaSet", Message: "failed to create ReplicaSet"}
	ErrDeletingReplicaSet              = &Error{Code: "ErrorDeletingReplicaSet", Message: "failed to delete ReplicaSet %s"}
	ErrWaitingForReplicaSet            = &Error{Code: "ErrorWaitingForReplicaSet", Message: "error waiting for ReplicaSet to delete"}
	ErrDeployingReplicaSet             = &Error{Code: "ErrorDeployingReplicaSet", Message: "failed to deploy ReplicaSet"}
	ErrPreparingPodSpec                = &Error{Code: "ErrorPreparingPodSpec", Message: "failed to prepare pod spec"}
	ErrListingPodsForReplicaSet        = &Error{Code: "ErrorListingPodsForReplicaSet", Message: "failed to list pods for ReplicaSet %s"}
	ErrNoPodsForReplicaSet             = &Error{Code: "NoPodsForReplicaSet", Message: "no pods found for ReplicaSet %s"}
	ErrGettingService                  = &Error{Code: "ErrorGettingService", Message: "error getting service %s"}
	ErrPreparingService                = &Error{Code: "ErrorPreparingService", Message: "error preparing service %s"}
	ErrCreatingService                 = &Error{Code: "ErrorCreatingService", Message: "error creating service %s"}
	ErrPatchingService                 = &Error{Code: "ErrorPatchingService", Message: "error patching service %s"}
	ErrDeletingService                 = &Error{Code: "ErrorDeletingService", Message: "error deleting service %s"}
	ErrNamespaceRequired               = &Error{Code: "NamespaceRequired", Message: "namespace is required"}
	ErrServiceNameRequired             = &Error{Code: "ServiceNameRequired", Message: "service name is required"}
	ErrNoPortsSpecified                = &Error{Code: "NoPortsSpecified", Message: "no ports specified for service %s"}
	ErrRetrievingKubernetesConfig      = &Error{Code: "RetrievingKubernetesConfig", Message: "retrieving the Kubernetes config"}
	ErrCreatingClientset               = &Error{Code: "CreatingClientset", Message: "creating clientset for Kubernetes"}
	ErrCreatingDiscoveryClient         = &Error{Code: "CreatingDiscoveryClient", Message: "creating discovery client for Kubernetes"}
	ErrCreatingDynamicClient           = &Error{Code: "CreatingDynamicClient", Message: "creating dynamic client for Kubernetes"}
	ErrGettingResourceList             = &Error{Code: "GettingResourceList", Message: "getting resource list for group version %s"}
	ErrResourceDoesNotExist            = &Error{Code: "ResourceDoesNotExist", Message: "resource %s does not exist in group version %s"}
	ErrCreatingCustomResource          = &Error{Code: "CreatingCustomResource", Message: "creating custom resource %s"}
	ErrCreatingRole                    = &Error{Code: "CreatingRole", Message: "creating role %s"}
	ErrCreatingRoleBinding             = &Error{Code: "CreatingRoleBinding", Message: "creating role binding %s"}
	ErrCreatingRoleBindingFailed       = &Error{Code: "CreatingRoleBindingFailed", Message: "creating role binding %s failed"}
	ErrNodePortNotSet                  = &Error{Code: "NodePortNotSet", Message: "node port not set"}
	ErrExternalIPsNotSet               = &Error{Code: "ExternalIPsNotSet", Message: "external IPs not set"}
	ErrGettingServiceEndpoint          = &Error{Code: "GettingServiceEndpoint", Message: "getting service endpoint %s"}
	ErrTimeoutWaitingForServiceReady   = &Error{Code: "TimeoutWaitingForServiceReady", Message: "timed out waiting for service %s to be ready"}
	ErrLoadBalancerIPNotAvailable      = &Error{Code: "LoadBalancerIPNotAvailable", Message: "load balancer IP not available"}
	ErrGettingNodes                    = &Error{Code: "GettingNodes", Message: "getting nodes"}
	ErrNoNodesFound                    = &Error{Code: "NoNodesFound", Message: "no nodes found"}
	ErrFailedToConnect                 = &Error{Code: "FailedToConnect", Message: "failed to connect to %s"}
	ErrWaitingForDeployment            = &Error{Code: "WaitingForDeployment", Message: "waiting for deployment %s to be ready"}
	ErrClusterRoleAlreadyExists        = &Error{Code: "ClusterRoleAlreadyExists", Message: "cluster role %s already exists"}
	ErrClusterRoleBindingAlreadyExists = &Error{Code: "ClusterRoleBindingAlreadyExists", Message: "cluster role binding %s already exists"}
	ErrCreateEndpoint                  = &Error{Code: "CreateEndpoint", Message: "failed to create endpoint for service %s"}
	ErrGetEndpoint                     = &Error{Code: "GetEndpoint", Message: "failed to get endpoint for service %s"}
	ErrUpdateEndpoint                  = &Error{Code: "UpdateEndpoint", Message: "failed to update endpoint for service %s"}
=======
	ErrKnuuNotInitialized            = &Error{Code: "KnuuNotInitialized", Message: "knuu is not initialized"}
	ErrGettingConfigmap              = &Error{Code: "ErrorGettingConfigmap", Message: "error getting configmap %s"}
	ErrConfigmapAlreadyExists        = &Error{Code: "ConfigmapAlreadyExists", Message: "configmap %s already exists"}
	ErrCreatingConfigmap             = &Error{Code: "ErrorCreatingConfigmap", Message: "error creating configmap %s"}
	ErrConfigmapDoesNotExist         = &Error{Code: "ConfigmapDoesNotExist", Message: "configmap %s does not exist"}
	ErrDeletingConfigmap             = &Error{Code: "ErrorDeletingConfigmap", Message: "error deleting configmap %s"}
	ErrGettingDaemonset              = &Error{Code: "ErrorGettingDaemonset", Message: "error getting daemonset %s"}
	ErrCreatingDaemonset             = &Error{Code: "ErrorCreatingDaemonset", Message: "error creating daemonset %s"}
	ErrUpdatingDaemonset             = &Error{Code: "ErrorUpdatingDaemonset", Message: "error updating daemonset %s"}
	ErrDeletingDaemonset             = &Error{Code: "ErrorDeletingDaemonset", Message: "error deleting daemonset %s"}
	ErrCreatingNamespace             = &Error{Code: "ErrorCreatingNamespace", Message: "error creating namespace %s"}
	ErrDeletingNamespace             = &Error{Code: "ErrorDeletingNamespace", Message: "error deleting namespace %s"}
	ErrGettingNamespace              = &Error{Code: "ErrorGettingNamespace", Message: "error getting namespace %s"}
	ErrCreatingNetworkPolicy         = &Error{Code: "ErrorCreatingNetworkPolicy", Message: "error creating network policy %s"}
	ErrDeletingNetworkPolicy         = &Error{Code: "ErrorDeletingNetworkPolicy", Message: "error deleting network policy %s"}
	ErrGettingNetworkPolicy          = &Error{Code: "ErrorGettingNetworkPolicy", Message: "error getting network policy %s"}
	ErrGettingPod                    = &Error{Code: "ErrorGettingPod", Message: "failed to get pod %s"}
	ErrPreparingPod                  = &Error{Code: "ErrorPreparingPod", Message: "error preparing pod"}
	ErrCreatingPod                   = &Error{Code: "ErrorCreatingPod", Message: "failed to create pod"}
	ErrDeletingPod                   = &Error{Code: "ErrorDeletingPod", Message: "failed to delete pod"}
	ErrDeployingPod                  = &Error{Code: "ErrorDeployingPod", Message: "failed to deploy pod"}
	ErrGettingK8sConfig              = &Error{Code: "ErrorGettingK8sConfig", Message: "failed to get k8s config"}
	ErrCreatingExecutor              = &Error{Code: "ErrorCreatingExecutor", Message: "failed to create Executor"}
	ErrExecutingCommand              = &Error{Code: "ErrorExecutingCommand", Message: "failed to execute command"}
	ErrCommandExecution              = &Error{Code: "ErrorCommandExecution", Message: "error while executing command"}
	ErrDeletingPodFailed             = &Error{Code: "ErrorDeletingPodFailed", Message: "failed to delete pod %s"}
	ErrParsingMemoryRequest          = &Error{Code: "ErrorParsingMemoryRequest", Message: "failed to parse memory request quantity '%s'"}
	ErrParsingMemoryLimit            = &Error{Code: "ErrorParsingMemoryLimit", Message: "failed to parse memory limit quantity '%s'"}
	ErrParsingCPURequest             = &Error{Code: "ErrorParsingCPURequest", Message: "failed to parse CPU request quantity '%s'"}
	ErrBuildingContainerVolumes      = &Error{Code: "ErrorBuildingContainerVolumes", Message: "failed to build container volumes"}
	ErrBuildingResources             = &Error{Code: "ErrorBuildingResources", Message: "failed to build resources"}
	ErrBuildingInitContainerVolumes  = &Error{Code: "ErrorBuildingInitContainerVolumes", Message: "failed to build init container volumes"}
	ErrBuildingInitContainerCommand  = &Error{Code: "ErrorBuildingInitContainerCommand", Message: "failed to build init container command"}
	ErrBuildingPodVolumes            = &Error{Code: "ErrorBuildingPodVolumes", Message: "failed to build pod volumes"}
	ErrPreparingMainContainer        = &Error{Code: "ErrorPreparingMainContainer", Message: "failed to prepare main container"}
	ErrPreparingInitContainer        = &Error{Code: "ErrorPreparingInitContainer", Message: "failed to prepare init container"}
	ErrPreparingPodVolumes           = &Error{Code: "ErrorPreparingPodVolumes", Message: "failed to prepare pod volumes"}
	ErrPreparingSidecarContainer     = &Error{Code: "ErrorPreparingSidecarContainer", Message: "failed to prepare sidecar container"}
	ErrPreparingSidecarVolumes       = &Error{Code: "ErrorPreparingSidecarVolumes", Message: "failed to prepare sidecar volumes"}
	ErrCreatingPodSpec               = &Error{Code: "ErrorCreatingPodSpec", Message: "failed to create pod spec"}
	ErrGettingClusterConfig          = &Error{Code: "ErrorGettingClusterConfig", Message: "failed to get cluster config"}
	ErrCreatingRoundTripper          = &Error{Code: "ErrorCreatingRoundTripper", Message: "failed to create round tripper"}
	ErrCreatingPortForwarder         = &Error{Code: "ErrorCreatingPortForwarder", Message: "failed to create port forwarder"}
	ErrPortForwarding                = &Error{Code: "ErrorPortForwarding", Message: "failed to port forward: %v"}
	ErrForwardingPorts               = &Error{Code: "ErrorForwardingPorts", Message: "error forwarding ports"}
	ErrPortForwardingTimeout         = &Error{Code: "ErrorPortForwardingTimeout", Message: "timed out waiting for port forwarding to be ready"}
	ErrDeletingPersistentVolumeClaim = &Error{Code: "ErrorDeletingPersistentVolumeClaim", Message: "error deleting PersistentVolumeClaim %s"}
	ErrCreatingPersistentVolumeClaim = &Error{Code: "ErrorCreatingPersistentVolumeClaim", Message: "error creating PersistentVolumeClaim"}
	ErrGettingReplicaSet             = &Error{Code: "ErrorGettingReplicaSet", Message: "failed to get ReplicaSet %s"}
	ErrCreatingReplicaSet            = &Error{Code: "ErrorCreatingReplicaSet", Message: "failed to create ReplicaSet"}
	ErrDeletingReplicaSet            = &Error{Code: "ErrorDeletingReplicaSet", Message: "failed to delete ReplicaSet %s"}
	ErrCheckingReplicaSetExists      = &Error{Code: "ErrorCheckingReplicaSetExists", Message: "failed to check if ReplicaSet %s exists"}
	ErrWaitingForReplicaSet          = &Error{Code: "ErrorWaitingForReplicaSet", Message: "error waiting for ReplicaSet to delete"}
	ErrDeployingReplicaSet           = &Error{Code: "ErrorDeployingReplicaSet", Message: "failed to deploy ReplicaSet"}
	ErrPreparingPodSpec              = &Error{Code: "ErrorPreparingPodSpec", Message: "failed to prepare pod spec"}
	ErrListingPodsForReplicaSet      = &Error{Code: "ErrorListingPodsForReplicaSet", Message: "failed to list pods for ReplicaSet %s"}
	ErrNoPodsForReplicaSet           = &Error{Code: "NoPodsForReplicaSet", Message: "no pods found for ReplicaSet %s"}
	ErrGettingService                = &Error{Code: "ErrorGettingService", Message: "error getting service %s"}
	ErrPreparingService              = &Error{Code: "ErrorPreparingService", Message: "error preparing service %s"}
	ErrCreatingService               = &Error{Code: "ErrorCreatingService", Message: "error creating service %s"}
	ErrPatchingService               = &Error{Code: "ErrorPatchingService", Message: "error patching service %s"}
	ErrDeletingService               = &Error{Code: "ErrorDeletingService", Message: "error deleting service %s"}
	ErrNamespaceRequired             = &Error{Code: "NamespaceRequired", Message: "namespace is required"}
	ErrServiceNameRequired           = &Error{Code: "ServiceNameRequired", Message: "service name is required"}
	ErrNoPortsSpecified              = &Error{Code: "NoPortsSpecified", Message: "no ports specified for service %s"}
	ErrRetrievingKubernetesConfig    = &Error{Code: "RetrievingKubernetesConfig", Message: "retrieving the Kubernetes config"}
	ErrCreatingClientset             = &Error{Code: "CreatingClientset", Message: "creating clientset for Kubernetes"}
	ErrCreatingDiscoveryClient       = &Error{Code: "CreatingDiscoveryClient", Message: "creating discovery client for Kubernetes"}
	ErrCreatingDynamicClient         = &Error{Code: "CreatingDynamicClient", Message: "creating dynamic client for Kubernetes"}
	ErrGettingResourceList           = &Error{Code: "GettingResourceList", Message: "getting resource list for group version %s"}
	ErrResourceDoesNotExist          = &Error{Code: "ResourceDoesNotExist", Message: "resource %s does not exist in group version %s"}
	ErrCreatingCustomResource        = &Error{Code: "CreatingCustomResource", Message: "creating custom resource %s"}
>>>>>>> f0d1b112
)<|MERGE_RESOLUTION|>--- conflicted
+++ resolved
@@ -34,7 +34,6 @@
 }
 
 var (
-<<<<<<< HEAD
 	ErrKnuuNotInitialized              = &Error{Code: "KnuuNotInitialized", Message: "knuu is not initialized"}
 	ErrGettingConfigmap                = &Error{Code: "ErrorGettingConfigmap", Message: "error getting configmap %s"}
 	ErrConfigmapAlreadyExists          = &Error{Code: "ConfigmapAlreadyExists", Message: "configmap %s already exists"}
@@ -86,6 +85,7 @@
 	ErrGettingReplicaSet               = &Error{Code: "ErrorGettingReplicaSet", Message: "failed to get ReplicaSet %s"}
 	ErrCreatingReplicaSet              = &Error{Code: "ErrorCreatingReplicaSet", Message: "failed to create ReplicaSet"}
 	ErrDeletingReplicaSet              = &Error{Code: "ErrorDeletingReplicaSet", Message: "failed to delete ReplicaSet %s"}
+	ErrCheckingReplicaSetExists        = &Error{Code: "ErrorCheckingReplicaSetExists", Message: "failed to check if ReplicaSet %s exists"}
 	ErrWaitingForReplicaSet            = &Error{Code: "ErrorWaitingForReplicaSet", Message: "error waiting for ReplicaSet to delete"}
 	ErrDeployingReplicaSet             = &Error{Code: "ErrorDeployingReplicaSet", Message: "failed to deploy ReplicaSet"}
 	ErrPreparingPodSpec                = &Error{Code: "ErrorPreparingPodSpec", Message: "failed to prepare pod spec"}
@@ -123,78 +123,4 @@
 	ErrCreateEndpoint                  = &Error{Code: "CreateEndpoint", Message: "failed to create endpoint for service %s"}
 	ErrGetEndpoint                     = &Error{Code: "GetEndpoint", Message: "failed to get endpoint for service %s"}
 	ErrUpdateEndpoint                  = &Error{Code: "UpdateEndpoint", Message: "failed to update endpoint for service %s"}
-=======
-	ErrKnuuNotInitialized            = &Error{Code: "KnuuNotInitialized", Message: "knuu is not initialized"}
-	ErrGettingConfigmap              = &Error{Code: "ErrorGettingConfigmap", Message: "error getting configmap %s"}
-	ErrConfigmapAlreadyExists        = &Error{Code: "ConfigmapAlreadyExists", Message: "configmap %s already exists"}
-	ErrCreatingConfigmap             = &Error{Code: "ErrorCreatingConfigmap", Message: "error creating configmap %s"}
-	ErrConfigmapDoesNotExist         = &Error{Code: "ConfigmapDoesNotExist", Message: "configmap %s does not exist"}
-	ErrDeletingConfigmap             = &Error{Code: "ErrorDeletingConfigmap", Message: "error deleting configmap %s"}
-	ErrGettingDaemonset              = &Error{Code: "ErrorGettingDaemonset", Message: "error getting daemonset %s"}
-	ErrCreatingDaemonset             = &Error{Code: "ErrorCreatingDaemonset", Message: "error creating daemonset %s"}
-	ErrUpdatingDaemonset             = &Error{Code: "ErrorUpdatingDaemonset", Message: "error updating daemonset %s"}
-	ErrDeletingDaemonset             = &Error{Code: "ErrorDeletingDaemonset", Message: "error deleting daemonset %s"}
-	ErrCreatingNamespace             = &Error{Code: "ErrorCreatingNamespace", Message: "error creating namespace %s"}
-	ErrDeletingNamespace             = &Error{Code: "ErrorDeletingNamespace", Message: "error deleting namespace %s"}
-	ErrGettingNamespace              = &Error{Code: "ErrorGettingNamespace", Message: "error getting namespace %s"}
-	ErrCreatingNetworkPolicy         = &Error{Code: "ErrorCreatingNetworkPolicy", Message: "error creating network policy %s"}
-	ErrDeletingNetworkPolicy         = &Error{Code: "ErrorDeletingNetworkPolicy", Message: "error deleting network policy %s"}
-	ErrGettingNetworkPolicy          = &Error{Code: "ErrorGettingNetworkPolicy", Message: "error getting network policy %s"}
-	ErrGettingPod                    = &Error{Code: "ErrorGettingPod", Message: "failed to get pod %s"}
-	ErrPreparingPod                  = &Error{Code: "ErrorPreparingPod", Message: "error preparing pod"}
-	ErrCreatingPod                   = &Error{Code: "ErrorCreatingPod", Message: "failed to create pod"}
-	ErrDeletingPod                   = &Error{Code: "ErrorDeletingPod", Message: "failed to delete pod"}
-	ErrDeployingPod                  = &Error{Code: "ErrorDeployingPod", Message: "failed to deploy pod"}
-	ErrGettingK8sConfig              = &Error{Code: "ErrorGettingK8sConfig", Message: "failed to get k8s config"}
-	ErrCreatingExecutor              = &Error{Code: "ErrorCreatingExecutor", Message: "failed to create Executor"}
-	ErrExecutingCommand              = &Error{Code: "ErrorExecutingCommand", Message: "failed to execute command"}
-	ErrCommandExecution              = &Error{Code: "ErrorCommandExecution", Message: "error while executing command"}
-	ErrDeletingPodFailed             = &Error{Code: "ErrorDeletingPodFailed", Message: "failed to delete pod %s"}
-	ErrParsingMemoryRequest          = &Error{Code: "ErrorParsingMemoryRequest", Message: "failed to parse memory request quantity '%s'"}
-	ErrParsingMemoryLimit            = &Error{Code: "ErrorParsingMemoryLimit", Message: "failed to parse memory limit quantity '%s'"}
-	ErrParsingCPURequest             = &Error{Code: "ErrorParsingCPURequest", Message: "failed to parse CPU request quantity '%s'"}
-	ErrBuildingContainerVolumes      = &Error{Code: "ErrorBuildingContainerVolumes", Message: "failed to build container volumes"}
-	ErrBuildingResources             = &Error{Code: "ErrorBuildingResources", Message: "failed to build resources"}
-	ErrBuildingInitContainerVolumes  = &Error{Code: "ErrorBuildingInitContainerVolumes", Message: "failed to build init container volumes"}
-	ErrBuildingInitContainerCommand  = &Error{Code: "ErrorBuildingInitContainerCommand", Message: "failed to build init container command"}
-	ErrBuildingPodVolumes            = &Error{Code: "ErrorBuildingPodVolumes", Message: "failed to build pod volumes"}
-	ErrPreparingMainContainer        = &Error{Code: "ErrorPreparingMainContainer", Message: "failed to prepare main container"}
-	ErrPreparingInitContainer        = &Error{Code: "ErrorPreparingInitContainer", Message: "failed to prepare init container"}
-	ErrPreparingPodVolumes           = &Error{Code: "ErrorPreparingPodVolumes", Message: "failed to prepare pod volumes"}
-	ErrPreparingSidecarContainer     = &Error{Code: "ErrorPreparingSidecarContainer", Message: "failed to prepare sidecar container"}
-	ErrPreparingSidecarVolumes       = &Error{Code: "ErrorPreparingSidecarVolumes", Message: "failed to prepare sidecar volumes"}
-	ErrCreatingPodSpec               = &Error{Code: "ErrorCreatingPodSpec", Message: "failed to create pod spec"}
-	ErrGettingClusterConfig          = &Error{Code: "ErrorGettingClusterConfig", Message: "failed to get cluster config"}
-	ErrCreatingRoundTripper          = &Error{Code: "ErrorCreatingRoundTripper", Message: "failed to create round tripper"}
-	ErrCreatingPortForwarder         = &Error{Code: "ErrorCreatingPortForwarder", Message: "failed to create port forwarder"}
-	ErrPortForwarding                = &Error{Code: "ErrorPortForwarding", Message: "failed to port forward: %v"}
-	ErrForwardingPorts               = &Error{Code: "ErrorForwardingPorts", Message: "error forwarding ports"}
-	ErrPortForwardingTimeout         = &Error{Code: "ErrorPortForwardingTimeout", Message: "timed out waiting for port forwarding to be ready"}
-	ErrDeletingPersistentVolumeClaim = &Error{Code: "ErrorDeletingPersistentVolumeClaim", Message: "error deleting PersistentVolumeClaim %s"}
-	ErrCreatingPersistentVolumeClaim = &Error{Code: "ErrorCreatingPersistentVolumeClaim", Message: "error creating PersistentVolumeClaim"}
-	ErrGettingReplicaSet             = &Error{Code: "ErrorGettingReplicaSet", Message: "failed to get ReplicaSet %s"}
-	ErrCreatingReplicaSet            = &Error{Code: "ErrorCreatingReplicaSet", Message: "failed to create ReplicaSet"}
-	ErrDeletingReplicaSet            = &Error{Code: "ErrorDeletingReplicaSet", Message: "failed to delete ReplicaSet %s"}
-	ErrCheckingReplicaSetExists      = &Error{Code: "ErrorCheckingReplicaSetExists", Message: "failed to check if ReplicaSet %s exists"}
-	ErrWaitingForReplicaSet          = &Error{Code: "ErrorWaitingForReplicaSet", Message: "error waiting for ReplicaSet to delete"}
-	ErrDeployingReplicaSet           = &Error{Code: "ErrorDeployingReplicaSet", Message: "failed to deploy ReplicaSet"}
-	ErrPreparingPodSpec              = &Error{Code: "ErrorPreparingPodSpec", Message: "failed to prepare pod spec"}
-	ErrListingPodsForReplicaSet      = &Error{Code: "ErrorListingPodsForReplicaSet", Message: "failed to list pods for ReplicaSet %s"}
-	ErrNoPodsForReplicaSet           = &Error{Code: "NoPodsForReplicaSet", Message: "no pods found for ReplicaSet %s"}
-	ErrGettingService                = &Error{Code: "ErrorGettingService", Message: "error getting service %s"}
-	ErrPreparingService              = &Error{Code: "ErrorPreparingService", Message: "error preparing service %s"}
-	ErrCreatingService               = &Error{Code: "ErrorCreatingService", Message: "error creating service %s"}
-	ErrPatchingService               = &Error{Code: "ErrorPatchingService", Message: "error patching service %s"}
-	ErrDeletingService               = &Error{Code: "ErrorDeletingService", Message: "error deleting service %s"}
-	ErrNamespaceRequired             = &Error{Code: "NamespaceRequired", Message: "namespace is required"}
-	ErrServiceNameRequired           = &Error{Code: "ServiceNameRequired", Message: "service name is required"}
-	ErrNoPortsSpecified              = &Error{Code: "NoPortsSpecified", Message: "no ports specified for service %s"}
-	ErrRetrievingKubernetesConfig    = &Error{Code: "RetrievingKubernetesConfig", Message: "retrieving the Kubernetes config"}
-	ErrCreatingClientset             = &Error{Code: "CreatingClientset", Message: "creating clientset for Kubernetes"}
-	ErrCreatingDiscoveryClient       = &Error{Code: "CreatingDiscoveryClient", Message: "creating discovery client for Kubernetes"}
-	ErrCreatingDynamicClient         = &Error{Code: "CreatingDynamicClient", Message: "creating dynamic client for Kubernetes"}
-	ErrGettingResourceList           = &Error{Code: "GettingResourceList", Message: "getting resource list for group version %s"}
-	ErrResourceDoesNotExist          = &Error{Code: "ResourceDoesNotExist", Message: "resource %s does not exist in group version %s"}
-	ErrCreatingCustomResource        = &Error{Code: "CreatingCustomResource", Message: "creating custom resource %s"}
->>>>>>> f0d1b112
 )