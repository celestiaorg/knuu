// Package k8s provides utility functions for working with Kubernetes clusters.
package k8s

import (
	"context"
	"time"

	"github.com/sirupsen/logrus"
	"k8s.io/client-go/discovery"
	"k8s.io/client-go/dynamic"
	"k8s.io/client-go/kubernetes"
)

const (
	// tokenPath path in the filesystem to the service account token
	tokenPath = "/var/run/secrets/kubernetes.io/serviceaccount/token"

	// certPath path in the filesystem to the ca.crt
	certPath = "/var/run/secrets/kubernetes.io/serviceaccount/ca.crt"

	// waitRetry is the time to wait between retries for a readiness checking
	waitRetry = 2 * time.Second

	// CustomQPS is the QPS to use for the Kubernetes client, DefaultQPS: 5
	CustomQPS = 100

	// CustomBurst is the Burst to use for the Kubernetes client, DefaultBurst: 10.
	CustomBurst = 200
)

type Client struct {
	clientset       kubernetes.Interface
	discoveryClient discovery.DiscoveryInterface
	dynamicClient   dynamic.Interface
	namespace       string
}

var _ KubeManager = &Client{}

func New(ctx context.Context, namespace string) (*Client, error) {
	config, err := getClusterConfig()
	if err != nil {
		return nil, ErrRetrievingKubernetesConfig.Wrap(err)
	}

	cs, err := kubernetes.NewForConfig(config)
	if err != nil {
		return nil, ErrCreatingClientset.Wrap(err)
	}

	// create discovery client
	dc, err := discovery.NewDiscoveryClientForConfig(config)
	if err != nil {
		return nil, ErrCreatingDiscoveryClient.Wrap(err)
	}

	// Create the dynamic client
	dC, err := dynamic.NewForConfig(config)
	if err != nil {
		return nil, ErrCreatingDynamicClient.Wrap(err)
	}
	kc := &Client{clientset: cs, discoveryClient: dc, dynamicClient: dC}

	namespace = SanitizeName(namespace)
	kc.namespace = namespace
	if kc.NamespaceExists(ctx, namespace) {
		logrus.Debugf("Namespace %s already exists, continuing.\n", namespace)
		return kc, nil
	}

	if err := kc.CreateNamespace(ctx, namespace); err != nil {
		return nil, ErrCreatingNamespace.WithParams(namespace).Wrap(err)
	}

	return kc, nil
}

func NewCustom(
	cs kubernetes.Interface,
	dc discovery.DiscoveryInterface,
	dC dynamic.Interface,
	namespace string,
) *Client {
	return &Client{
		clientset:       cs,
		discoveryClient: dc,
		dynamicClient:   dC,
		namespace:       namespace,
	}
}

func (c *Client) Clientset() kubernetes.Interface {
	return c.clientset
}

func (c *Client) DynamicClient() dynamic.Interface {
	return c.dynamicClient
}

func (c *Client) Namespace() string {
	return c.namespace
}

<<<<<<< HEAD
func (c *Client) DiscoveryClient() discovery.DiscoveryInterface {
	return c.discoveryClient
=======
// isClusterEnvironment checks if the program is running in a Kubernetes cluster.
func isClusterEnvironment() bool {
	return fileExists(tokenPath) && fileExists(certPath)
}

func fileExists(path string) bool {
	_, err := os.Stat(path)
	return err == nil
}

// getClusterConfig returns the appropriate Kubernetes cluster configuration.
// If the program is running in a Kubernetes cluster, it returns the in-cluster configuration.
// Otherwise, it returns the configuration from the kubeconfig file.
//
// The QPS and Burst settings are increased to allow for higher throughput and concurrency.
func getClusterConfig() (config *rest.Config, err error) {
	if isClusterEnvironment() {
		config, err = rest.InClusterConfig()
	} else {
		// build the configuration from the kubeconfig file
		kubeconfig := filepath.Join(os.Getenv("HOME"), ".kube", "config")
		config, err = clientcmd.BuildConfigFromFlags("", kubeconfig)
	}
	if err != nil {
		logrus.Errorf("Error getting kubernetes config: %v", err)
		return nil, err
	}

	// Increase QPS and Burst settings
	config.QPS = CustomQPS
	config.Burst = CustomBurst
	return config, nil
}

// precompile the regular expression to avoid recompiling it on every function call
var invalidCharsRegexp = regexp.MustCompile(`[^a-z0-9-]+`)

// SanitizeName ensures compliance with Kubernetes DNS-1123 subdomain names. It:
//  1. Converts the input string to lowercase.
//  2. Replaces underscores and any non-DNS-1123 compliant characters with hyphens.
//  3. Trims leading and trailing hyphens.
//  4. Ensures the name does not exceed 63 characters, trimming excess characters if necessary
//     and ensuring it does not end with a hyphen after trimming.
//
// Use this function to sanitize strings to be used as Kubernetes names for resources.
func SanitizeName(name string) string {
	sanitized := strings.ToLower(name)
	// Replace underscores and any other disallowed characters with hyphens
	sanitized = invalidCharsRegexp.ReplaceAllString(sanitized, "-")
	// Trim leading and trailing hyphens
	sanitized = strings.Trim(sanitized, "-")
	if len(sanitized) > 63 {
		sanitized = sanitized[:63]
		// Ensure it does not end with a hyphen after cutting it to the max length
		sanitized = strings.TrimRight(sanitized, "-")
	}
	return sanitized
>>>>>>> 254f7cdd
}<|MERGE_RESOLUTION|>--- conflicted
+++ resolved
@@ -101,66 +101,6 @@
 	return c.namespace
 }
 
-<<<<<<< HEAD
 func (c *Client) DiscoveryClient() discovery.DiscoveryInterface {
 	return c.discoveryClient
-=======
-// isClusterEnvironment checks if the program is running in a Kubernetes cluster.
-func isClusterEnvironment() bool {
-	return fileExists(tokenPath) && fileExists(certPath)
-}
-
-func fileExists(path string) bool {
-	_, err := os.Stat(path)
-	return err == nil
-}
-
-// getClusterConfig returns the appropriate Kubernetes cluster configuration.
-// If the program is running in a Kubernetes cluster, it returns the in-cluster configuration.
-// Otherwise, it returns the configuration from the kubeconfig file.
-//
-// The QPS and Burst settings are increased to allow for higher throughput and concurrency.
-func getClusterConfig() (config *rest.Config, err error) {
-	if isClusterEnvironment() {
-		config, err = rest.InClusterConfig()
-	} else {
-		// build the configuration from the kubeconfig file
-		kubeconfig := filepath.Join(os.Getenv("HOME"), ".kube", "config")
-		config, err = clientcmd.BuildConfigFromFlags("", kubeconfig)
-	}
-	if err != nil {
-		logrus.Errorf("Error getting kubernetes config: %v", err)
-		return nil, err
-	}
-
-	// Increase QPS and Burst settings
-	config.QPS = CustomQPS
-	config.Burst = CustomBurst
-	return config, nil
-}
-
-// precompile the regular expression to avoid recompiling it on every function call
-var invalidCharsRegexp = regexp.MustCompile(`[^a-z0-9-]+`)
-
-// SanitizeName ensures compliance with Kubernetes DNS-1123 subdomain names. It:
-//  1. Converts the input string to lowercase.
-//  2. Replaces underscores and any non-DNS-1123 compliant characters with hyphens.
-//  3. Trims leading and trailing hyphens.
-//  4. Ensures the name does not exceed 63 characters, trimming excess characters if necessary
-//     and ensuring it does not end with a hyphen after trimming.
-//
-// Use this function to sanitize strings to be used as Kubernetes names for resources.
-func SanitizeName(name string) string {
-	sanitized := strings.ToLower(name)
-	// Replace underscores and any other disallowed characters with hyphens
-	sanitized = invalidCharsRegexp.ReplaceAllString(sanitized, "-")
-	// Trim leading and trailing hyphens
-	sanitized = strings.Trim(sanitized, "-")
-	if len(sanitized) > 63 {
-		sanitized = sanitized[:63]
-		// Ensure it does not end with a hyphen after cutting it to the max length
-		sanitized = strings.TrimRight(sanitized, "-")
-	}
-	return sanitized
->>>>>>> 254f7cdd
 }