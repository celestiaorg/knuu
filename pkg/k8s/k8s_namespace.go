package k8s

import (
	"context"

	corev1 "k8s.io/api/core/v1"

	apierrs "k8s.io/apimachinery/pkg/api/errors"
	metav1 "k8s.io/apimachinery/pkg/apis/meta/v1"
)

func (c *Client) CreateNamespace(ctx context.Context, name string) error {
	namespace := &corev1.Namespace{
		ObjectMeta: metav1.ObjectMeta{
			Name: name,
		},
	}

	_, err := c.clientset.CoreV1().Namespaces().Create(ctx, namespace, metav1.CreateOptions{})
	if err != nil {
		if !apierrs.IsAlreadyExists(err) {
			return ErrCreatingNamespace.WithParams(name).Wrap(err)
		}
		c.logger.Debugf("Namespace %s already exists, continuing.\n", name)
	}
	c.logger.Debugf("Namespace %s created.\n", name)

	return nil
}

func (c *Client) DeleteNamespace(ctx context.Context, name string) error {
	err := c.clientset.CoreV1().Namespaces().Delete(ctx, name, metav1.DeleteOptions{})
	if err != nil {
		return ErrDeletingNamespace.WithParams(name).Wrap(err)
	}
	return nil
}

func (c *Client) GetNamespace(ctx context.Context, name string) (*corev1.Namespace, error) {
	return c.clientset.CoreV1().Namespaces().Get(ctx, name, metav1.GetOptions{})
}

func (c *Client) NamespaceExists(ctx context.Context, name string) (bool, error) {
	_, err := c.GetNamespace(ctx, name)
<<<<<<< HEAD
	if err == nil {
		return true
	}

	if errors.IsNotFound(err) {
		c.logger.Debugf("Namespace %s does not exist, err: %v", name, err)
		return false
	}

	c.logger.Errorf("Error getting namespace %s, err: %v", name, err)
	return false
=======
	if err != nil {
		if apierrs.IsNotFound(err) {
			c.logger.Debugf("Namespace %s does not exist, err: %v", name, err)
			return false, nil
		}
		return false, ErrGettingNamespace.WithParams(name).Wrap(err)
	}
	return true, nil
>>>>>>> 1fcafb14
}<|MERGE_RESOLUTION|>--- conflicted
+++ resolved
@@ -42,7 +42,6 @@
 
 func (c *Client) NamespaceExists(ctx context.Context, name string) (bool, error) {
 	_, err := c.GetNamespace(ctx, name)
-<<<<<<< HEAD
 	if err == nil {
 		return true
 	}
@@ -54,14 +53,4 @@
 
 	c.logger.Errorf("Error getting namespace %s, err: %v", name, err)
 	return false
-=======
-	if err != nil {
-		if apierrs.IsNotFound(err) {
-			c.logger.Debugf("Namespace %s does not exist, err: %v", name, err)
-			return false, nil
-		}
-		return false, ErrGettingNamespace.WithParams(name).Wrap(err)
-	}
-	return true, nil
->>>>>>> 1fcafb14
 }