package k8s

import (
	"context"

	corev1 "k8s.io/api/core/v1"

	apierrs "k8s.io/apimachinery/pkg/api/errors"
	metav1 "k8s.io/apimachinery/pkg/apis/meta/v1"
)

func (c *Client) CreateNamespace(ctx context.Context, name string) error {
	namespace := &corev1.Namespace{
		ObjectMeta: metav1.ObjectMeta{
			Name: name,
		},
	}

	_, err := c.clientset.CoreV1().Namespaces().Create(ctx, namespace, metav1.CreateOptions{})
	if err != nil {
		if !apierrs.IsAlreadyExists(err) {
			return ErrCreatingNamespace.WithParams(name).Wrap(err)
		}
		c.logger.Debugf("Namespace %s already exists, continuing.\n", name)
	}
	c.logger.Debugf("Namespace %s created.\n", name)

	return nil
}

func (c *Client) DeleteNamespace(ctx context.Context, name string) error {
	err := c.clientset.CoreV1().Namespaces().Delete(ctx, name, metav1.DeleteOptions{})
	if err != nil {
		return ErrDeletingNamespace.WithParams(name).Wrap(err)
	}
	return nil
}

func (c *Client) GetNamespace(ctx context.Context, name string) (*corev1.Namespace, error) {
	return c.clientset.CoreV1().Namespaces().Get(ctx, name, metav1.GetOptions{})
}

func (c *Client) NamespaceExists(ctx context.Context, name string) (bool, error) {
	_, err := c.GetNamespace(ctx, name)
	if err != nil {
<<<<<<< HEAD
		if apierrs.IsNotFound(err) {
			logrus.Debugf("Namespace %s does not exist, err: %v", name, err)
			return false, nil
		}
		return false, ErrGettingNamespace.WithParams(name).Wrap(err)
=======
		if errors.IsNotFound(err) {
			c.logger.Debugf("Namespace %s does not exist, err: %v", name, err)
			return false
		}
		c.logger.Errorf("Error getting namespace %s, err: %v", name, err)
		return false
>>>>>>> 2517e18f
	}
	return true, nil
}<|MERGE_RESOLUTION|>--- conflicted
+++ resolved
@@ -43,20 +43,11 @@
 func (c *Client) NamespaceExists(ctx context.Context, name string) (bool, error) {
 	_, err := c.GetNamespace(ctx, name)
 	if err != nil {
-<<<<<<< HEAD
 		if apierrs.IsNotFound(err) {
-			logrus.Debugf("Namespace %s does not exist, err: %v", name, err)
+			c.logger.Debugf("Namespace %s does not exist, err: %v", name, err)
 			return false, nil
 		}
 		return false, ErrGettingNamespace.WithParams(name).Wrap(err)
-=======
-		if errors.IsNotFound(err) {
-			c.logger.Debugf("Namespace %s does not exist, err: %v", name, err)
-			return false
-		}
-		c.logger.Errorf("Error getting namespace %s, err: %v", name, err)
-		return false
->>>>>>> 2517e18f
 	}
 	return true, nil
 }