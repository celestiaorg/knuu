package k8s_test

import (
	"context"
	"errors"

	corev1 "k8s.io/api/core/v1"
	apierrs "k8s.io/apimachinery/pkg/api/errors"
	metav1 "k8s.io/apimachinery/pkg/apis/meta/v1"
	"k8s.io/apimachinery/pkg/runtime"
	"k8s.io/client-go/kubernetes/fake"
	k8stesting "k8s.io/client-go/testing"

	"github.com/celestiaorg/knuu/pkg/k8s"
)

func (s *TestSuite) TestCreateNamespace() {
	tests := []struct {
		name        string
		namespace   string
		setupMock   func()
		expectedErr error
	}{
		{
			name:        "successful creation",
			namespace:   "new-namespace",
			setupMock:   func() {},
			expectedErr: nil,
		},
		{
			name:      "namespace already exists",
			namespace: "existing-namespace",
			setupMock: func() {
				s.client.Clientset().(*fake.Clientset).
					PrependReactor("create", "namespaces",
						func(action k8stesting.Action) (handled bool, ret runtime.Object, err error) {
							return true, nil, nil
						})
			},
			expectedErr: nil,
		},
		{
			name:      "client error",
			namespace: "error-namespace",
			setupMock: func() {
				s.client.Clientset().(*fake.Clientset).
					PrependReactor("create", "namespaces",
						func(action k8stesting.Action) (handled bool, ret runtime.Object, err error) {
							return true, nil, k8s.ErrCreatingNamespace.WithParams("error-namespace").
								Wrap(errInternalServerError)
						})
			},
			expectedErr: k8s.ErrCreatingNamespace.WithParams("error-namespace").
				Wrap(errInternalServerError),
		},
	}

	for _, tt := range tests {
		s.Run(tt.name, func() {
			tt.setupMock()

			err := s.client.CreateNamespace(context.Background(), tt.namespace)
			if tt.expectedErr != nil {
				s.Require().Error(err)
				s.Assert().ErrorIs(err, tt.expectedErr)
				return
			}

			s.Require().NoError(err)
		})
	}
}

func (s *TestSuite) TestDeleteNamespace() {
	tests := []struct {
		name        string
		namespace   string
		setupMock   func()
		expectedErr error
	}{
		{
			name:      "successful deletion",
			namespace: "existing-namespace",
			setupMock: func() {
				err := s.createNamespace("existing-namespace")
				s.Require().NoError(err)
			},
			expectedErr: nil,
		},
		{
			name:      "namespace not found",
			namespace: "non-existent-namespace",
			setupMock: func() {},
			expectedErr: k8s.ErrDeletingNamespace.WithParams("non-existent-namespace").
				Wrap(errors.New("namespaces \"non-existent-namespace\" not found")),
		},
		{
			name:      "client error",
			namespace: "error-namespace",
			setupMock: func() {
				s.client.Clientset().(*fake.Clientset).
					PrependReactor("delete", "namespaces",
						func(action k8stesting.Action) (handled bool, ret runtime.Object, err error) {
							return true, nil, errInternalServerError
						})
			},
			expectedErr: k8s.ErrDeletingNamespace.WithParams("error-namespace").
				Wrap(errInternalServerError),
		},
	}

	for _, tt := range tests {
		s.Run(tt.name, func() {
			tt.setupMock()

			err := s.client.DeleteNamespace(context.Background(), tt.namespace)
			if tt.expectedErr != nil {
				s.Require().Error(err)
				s.Assert().ErrorIs(err, tt.expectedErr)
				return
			}

			s.Require().NoError(err)
		})
	}
}

func (s *TestSuite) TestGetNamespace() {
	tests := []struct {
<<<<<<< HEAD
		name       string
		namespace  string
		setupMock  func()
		assertErr  func(err error)
		expectedNS *corev1.Namespace
=======
		name             string
		namespace        string
		setupMock        func()
		expectedErrCheck func(err error) bool
		expectedNS       *corev1.Namespace
>>>>>>> 1fcafb14
	}{
		{
			name:      "successful retrieval",
			namespace: "existing-namespace",
			setupMock: func() {
				err := s.createNamespace("existing-namespace")
				s.Require().NoError(err)
			},
<<<<<<< HEAD
			assertErr: func(err error) {
				s.Require().NoError(err)
=======
			expectedErrCheck: func(err error) bool {
				return err == nil
>>>>>>> 1fcafb14
			},
			expectedNS: &corev1.Namespace{
				ObjectMeta: metav1.ObjectMeta{
					Name: "existing-namespace",
				},
			},
		},
		{
			name:      "namespace not found",
			namespace: "non-existent-namespace",
			setupMock: func() {
<<<<<<< HEAD
				// no need to mock
			},
			assertErr: func(err error) {
				s.Require().Error(err)
				s.Assert().True(apierrs.IsNotFound(err))
=======
				// no mock needed as the namespace does not exist
			},
			expectedErrCheck: func(err error) bool {
				return apierrs.IsNotFound(err)
>>>>>>> 1fcafb14
			},
			expectedNS: nil,
		},
		{
			name:      "client error",
			namespace: "error-namespace",
			setupMock: func() {
				s.client.Clientset().(*fake.Clientset).
					PrependReactor("get", "namespaces",
						func(action k8stesting.Action) (handled bool, ret runtime.Object, err error) {
							return true, nil, errInternalServerError
						})
			},
<<<<<<< HEAD
			assertErr: func(err error) {
				s.Require().Error(err)
				s.Assert().Equal(err.Error(), "internal server error")
=======
			expectedErrCheck: func(err error) bool {
				return errors.Is(err, errInternalServerError)
>>>>>>> 1fcafb14
			},
			expectedNS: nil,
		},
	}

	for _, tt := range tests {
		s.Run(tt.name, func() {
			tt.setupMock()

			ns, err := s.client.GetNamespace(context.Background(), tt.namespace)
<<<<<<< HEAD
			tt.assertErr(err)
=======
			s.Assert().True(tt.expectedErrCheck(err))
>>>>>>> 1fcafb14
			s.Assert().EqualValues(tt.expectedNS, ns)
		})
	}
}

func (s *TestSuite) TestNamespaceExists() {
	tests := []struct {
		name          string
		namespace     string
		setupMock     func()
		expectedExist bool
		expectedErr   error
	}{
		{
			name:      "namespace exists",
			namespace: "existing-namespace",
			setupMock: func() {
				err := s.createNamespace("existing-namespace")
				s.Require().NoError(err)
			},
			expectedExist: true,
			expectedErr:   nil,
		},
		{
			name:      "namespace does not exist",
			namespace: "non-existent-namespace",
			setupMock: func() {
				// no mock needed as the namespace does not exist
			},
			expectedExist: false,
			expectedErr:   nil,
		},
		{
			name:      "client error",
			namespace: "error-namespace",
			setupMock: func() {
				s.client.Clientset().(*fake.Clientset).
					PrependReactor("get", "namespaces",
						func(action k8stesting.Action) (handled bool, ret runtime.Object, err error) {
							return true, nil, errInternalServerError
						})
			},
			expectedExist: false,
			expectedErr:   k8s.ErrGettingNamespace.WithParams("error-namespace").Wrap(errInternalServerError),
		},
	}

	for _, tt := range tests {
		s.Run(tt.name, func() {
			tt.setupMock()

			exists, err := s.client.NamespaceExists(context.Background(), tt.namespace)
			s.Assert().Equal(tt.expectedExist, exists)
			if tt.expectedErr == nil {
				s.Assert().NoError(err)
				return
			}

			s.Assert().Error(err)
			s.Assert().ErrorIs(err, tt.expectedErr)
		})
	}
}<|MERGE_RESOLUTION|>--- conflicted
+++ resolved
@@ -127,19 +127,11 @@
 
 func (s *TestSuite) TestGetNamespace() {
 	tests := []struct {
-<<<<<<< HEAD
 		name       string
 		namespace  string
 		setupMock  func()
 		assertErr  func(err error)
 		expectedNS *corev1.Namespace
-=======
-		name             string
-		namespace        string
-		setupMock        func()
-		expectedErrCheck func(err error) bool
-		expectedNS       *corev1.Namespace
->>>>>>> 1fcafb14
 	}{
 		{
 			name:      "successful retrieval",
@@ -148,13 +140,8 @@
 				err := s.createNamespace("existing-namespace")
 				s.Require().NoError(err)
 			},
-<<<<<<< HEAD
 			assertErr: func(err error) {
 				s.Require().NoError(err)
-=======
-			expectedErrCheck: func(err error) bool {
-				return err == nil
->>>>>>> 1fcafb14
 			},
 			expectedNS: &corev1.Namespace{
 				ObjectMeta: metav1.ObjectMeta{
@@ -166,18 +153,11 @@
 			name:      "namespace not found",
 			namespace: "non-existent-namespace",
 			setupMock: func() {
-<<<<<<< HEAD
 				// no need to mock
 			},
 			assertErr: func(err error) {
 				s.Require().Error(err)
 				s.Assert().True(apierrs.IsNotFound(err))
-=======
-				// no mock needed as the namespace does not exist
-			},
-			expectedErrCheck: func(err error) bool {
-				return apierrs.IsNotFound(err)
->>>>>>> 1fcafb14
 			},
 			expectedNS: nil,
 		},
@@ -191,14 +171,9 @@
 							return true, nil, errInternalServerError
 						})
 			},
-<<<<<<< HEAD
 			assertErr: func(err error) {
 				s.Require().Error(err)
 				s.Assert().Equal(err.Error(), "internal server error")
-=======
-			expectedErrCheck: func(err error) bool {
-				return errors.Is(err, errInternalServerError)
->>>>>>> 1fcafb14
 			},
 			expectedNS: nil,
 		},
@@ -209,11 +184,7 @@
 			tt.setupMock()
 
 			ns, err := s.client.GetNamespace(context.Background(), tt.namespace)
-<<<<<<< HEAD
 			tt.assertErr(err)
-=======
-			s.Assert().True(tt.expectedErrCheck(err))
->>>>>>> 1fcafb14
 			s.Assert().EqualValues(tt.expectedNS, ns)
 		})
 	}
