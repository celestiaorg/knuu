--- conflicted
+++ resolved
@@ -3,11 +3,8 @@
 import (
 	"context"
 	"fmt"
-<<<<<<< HEAD
+  
 	"github.com/sirupsen/logrus"
-=======
-
->>>>>>> 9490db5c
 	v1 "k8s.io/api/networking/v1"
 	metav1 "k8s.io/apimachinery/pkg/apis/meta/v1"
 )
