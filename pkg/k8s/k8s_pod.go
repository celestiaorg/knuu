package k8s

import (
<<<<<<< HEAD
    "bytes"
    "context"
    "fmt"
    "io"
    "k8s.io/apimachinery/pkg/api/resource"
    "k8s.io/client-go/tools/portforward"
    "k8s.io/client-go/transport/spdy"
    "net/http"
    "strings"
    "time"

    "github.com/sirupsen/logrus"
    v1 "k8s.io/api/core/v1"
    metav1 "k8s.io/apimachinery/pkg/apis/meta/v1"
    "k8s.io/client-go/kubernetes/scheme"
    "k8s.io/client-go/tools/remotecommand"
=======
	"bytes"
	"context"
	"fmt"
	"io"
	"k8s.io/apimachinery/pkg/api/resource"
	"k8s.io/client-go/tools/portforward"
	"k8s.io/client-go/transport/spdy"
	"net/http"
	"strings"
	"time"

	"github.com/sirupsen/logrus"
	v1 "k8s.io/api/core/v1"
	metav1 "k8s.io/apimachinery/pkg/apis/meta/v1"
	"k8s.io/client-go/kubernetes/scheme"
	"k8s.io/client-go/tools/remotecommand"
>>>>>>> bbbf6855
)

// getPod retrieves a pod from the given namespace and logs any errors.
func getPod(namespace, name string) (*v1.Pod, error) {

	ctx, cancel := context.WithTimeout(context.Background(), 20*time.Second)
	defer cancel()

	if !IsInitialized() {
		return nil, fmt.Errorf("knuu is not initialized")
	}
	pod, err := Clientset().CoreV1().Pods(namespace).Get(ctx, name, metav1.GetOptions{})
	if err != nil {
		return nil, fmt.Errorf("failed to get pod %s: %w", name, err)
	}

	return pod, nil
}

// DeployPod creates a new pod in the given namespace if it doesn't already exist.
func DeployPod(podConfig PodConfig, init bool) (*v1.Pod, error) {
	// Prepare the pod
	pod, err := preparePod(podConfig, init)
	if err != nil {
		return nil, fmt.Errorf("error preparing pod: %s", err)
	}

	ctx, cancel := context.WithTimeout(context.Background(), 20*time.Second)
	defer cancel()

	// Try to create the pod
	if !IsInitialized() {
		return nil, fmt.Errorf("knuu is not initialized")
	}
	createdPod, err := Clientset().CoreV1().Pods(podConfig.Namespace).Create(ctx, pod, metav1.CreateOptions{})
	if err != nil {
		return nil, fmt.Errorf("failed to create pod: %v", err)
	}

	return createdPod, nil
}

// PodConfig contains the specifications for creating a new Pod object
type PodConfig struct {
	Namespace     string            // Kubernetes namespace of the Pod
	Name          string            // Name to assign to the Pod
	Labels        map[string]string // Labels to apply to the Pod
	Image         string            // Name of the Docker image to use for the container
	Command       []string          // Command to run in the container
	Args          []string          // Arguments to pass to the command in the container
	Env           map[string]string // Environment variables to set in the container
	Volumes       map[string]string // Volumes to mount in the Pod
	MemoryRequest string            // Memory request for the container
	MemoryLimit   string            // Memory limit for the container
	CPURequest    string            // CPU request for the container
}

// ReplacePod replaces a pod in the given namespace and returns the new Pod object.
func ReplacePod(podConfig PodConfig) (*v1.Pod, error) {
	// Log a debug message to indicate that we are replacing a pod
	logrus.Debugf("Replacing pod %s", podConfig.Name)

	// Delete the existing pod (if any)
	if err := DeletePod(podConfig.Namespace, podConfig.Name); err != nil {
		return nil, fmt.Errorf("failed to delete pod: %v", err)
	}

	// Wait for the pod to be fully deleted
	for {
		_, err := getPod(podConfig.Namespace, podConfig.Name)
		if err != nil {
			break
		}
		time.Sleep(100 * time.Millisecond)
	}

	// Deploy the new pod
	pod, err := DeployPod(podConfig, false)
	if err != nil {
		return nil, fmt.Errorf("failed to deploy pod: %v", err)
	}

	// Return the newly created pod
	return pod, nil
}

// IsPodRunning returns true if the pod is running.
func IsPodRunning(namespace, name string) (bool, error) {
	// Get the pod from Kubernetes API server
	pod, err := getPod(namespace, name)
	if err != nil {
		return false, fmt.Errorf("failed to get pod: %v", err)
	}

	// Check if the pod is running
	return pod.Status.Phase == v1.PodRunning, nil
}

// RunCommandInPod runs a command in a container within a pod.
func RunCommandInPod(namespace, podName, containerName string, cmd []string) (string, error) {
	// Get the pod object
	_, err := getPod(namespace, podName)
	if err != nil {
		return "", fmt.Errorf("failed to get pod: %v", err)
	}

	// Construct the request for executing the command in the specified container
	if !IsInitialized() {
		return "", fmt.Errorf("knuu is not initialized")
	}
	req := Clientset().CoreV1().RESTClient().Post().
		Resource("pods").
		Name(podName).
		Namespace(namespace).
		SubResource("exec").
		VersionedParams(&v1.PodExecOptions{
			Command:   cmd,
			Container: containerName,
			Stdin:     false,
			Stdout:    true,
			Stderr:    true,
			TTY:       false,
		}, scheme.ParameterCodec)

	// Create an executor for the command execution
	k8sConfig, err := getClusterConfig()
	if err != nil {
		return "", fmt.Errorf("failed to get k8s config: %v", err)
	}
	exec, err := remotecommand.NewSPDYExecutor(k8sConfig, "POST", req.URL())
	if err != nil {
		return "", fmt.Errorf("failed to create Executor: %v", err)
	}

	ctx, cancel := context.WithTimeout(context.Background(), 20*time.Second)
	defer cancel()

	// Execute the command and capture the output and error streams
	var stdout, stderr bytes.Buffer
	err = exec.StreamWithContext(ctx, remotecommand.StreamOptions{
		Stdout: &stdout,
		Stderr: &stderr,
		Tty:    false,
	})
	if err != nil {
		return "", fmt.Errorf("failed to execute command: %v", err)
	}

	// Check if there were any errors on the error stream
	if stderr.Len() != 0 {
		return "", fmt.Errorf("error while executing command: %s", stderr.String())
	}

	return stdout.String(), nil
}

// DeletePod deletes a pod with the given name in the specified namespace.
// Skips the deletion if the pod does not exist.
func DeletePod(namespace, name string) error {
	// Get the Pod object from the API server
	_, err := getPod(namespace, name)
	if err != nil {
		// If the pod does not exist, skip and return without error
		return nil
	}

	ctx, cancel := context.WithTimeout(context.Background(), 20*time.Second)
	defer cancel()

	// Delete the pod using the Kubernetes client API
	if !IsInitialized() {
		return fmt.Errorf("knuu is not initialized")
	}
	if err := Clientset().CoreV1().Pods(namespace).Delete(ctx, name, metav1.DeleteOptions{}); err != nil {
		return fmt.Errorf("failed to delete pod %s: %v", name, err)
	}

	logrus.Debugf("Pod %s deleted in namespace %s", name, namespace)
	return nil
}

// buildEnv builds an environment variable configuration for a Pod based on the given map of key-value pairs.
func buildEnv(envMap map[string]string) []v1.EnvVar {
	envVars := make([]v1.EnvVar, 0, len(envMap))
	for key, val := range envMap {
		envVar := v1.EnvVar{Name: key, Value: val}
		envVars = append(envVars, envVar)
	}
	return envVars
}

// buildPodVolumes generates a volume configuration for a pod based on the given name.
// If the volumes amount is zero, returns an empty slice.
func buildPodVolumes(name string, volumesAmount int) ([]v1.Volume, error) {
	if volumesAmount == 0 {
		return []v1.Volume{}, nil
	}

	podVolume := v1.Volume{
		Name: name,
		VolumeSource: v1.VolumeSource{
			PersistentVolumeClaim: &v1.PersistentVolumeClaimVolumeSource{
				ClaimName: name,
			},
		},
	}

	return []v1.Volume{podVolume}, nil
}

// buildContainerVolumes generates a volume mount configuration for a container based on the given name and volumes.
func buildContainerVolumes(name string, volumes map[string]string) ([]v1.VolumeMount, error) {
	var containerVolumes []v1.VolumeMount

	if len(volumes) == 0 {
		return containerVolumes, nil // return empty slice if no volumes are specified
	}

	// iterate over the volumes map, add each volume to the containerVolumes
	for path, _ := range volumes {
		containerVolumes = append(containerVolumes, v1.VolumeMount{
			Name:      name,
			MountPath: path,
			SubPath:   strings.TrimLeft(path, "/"),
		})
	}

	return containerVolumes, nil
}

// buildInitContainerVolumes generates a volume mount configuration for an init container based on the given name and volumes.
func buildInitContainerVolumes(name string, volumes map[string]string) ([]v1.VolumeMount, error) {
	if len(volumes) == 0 {
		return []v1.VolumeMount{}, nil // return empty slice if no volumes are specified
	}

	containerVolumes := []v1.VolumeMount{
		{
			Name:      name,
			MountPath: "/knuu", // set the path to "/knuu" as per the requirements
		},
	}

	return containerVolumes, nil
}

// buildInitContainerCommand generates a command for an init container based on the given name and volumes.
func buildInitContainerCommand(name string, volumes map[string]string) ([]string, error) {
	if len(volumes) == 0 {
		return []string{}, nil // return empty slice if no volumes are specified
	}

	var command []string = []string{"sh", "-c"} // initialize the command slice with the required shell interpreter
	for path := range volumes {                 // use _ as the blank identifier since we're not using the value of the map element
		cmd := fmt.Sprintf("mkdir -p /knuu/%s && cp -r %s/* /knuu/%s", path, path, path)
		command = append(command, cmd) // add each command to the command slice
	}

	return command, nil
}

// buildResources generates a resource configuration for a container based on the given CPU and memory requests and limits.
func buildResources(memoryRequest string, memoryLimit string, cpuRequest string) (v1.ResourceRequirements, error) {
	resources := v1.ResourceRequirements{}

	memoryRequestQuantity, err := resource.ParseQuantity(memoryRequest)
	if err != nil {
		if memoryRequest != "" {
			return resources, fmt.Errorf("failed to parse memory request quantity '%s': %v", memoryRequest, err)
		}
	}
	memoryLimitQuantity, err := resource.ParseQuantity(memoryLimit)
	if err != nil {
		if memoryLimit != "" {
			return resources, fmt.Errorf("failed to parse memory limit quantity '%s': %v", memoryLimit, err)
		}
	}
	cpuRequestQuantity, err := resource.ParseQuantity(cpuRequest)
	if err != nil {
		if cpuRequest != "" {
			return resources, fmt.Errorf("failed to parse CPU request quantity '%s': %v", cpuRequest, err)
		}
	}

	// If a resource is not set it will use the default value of 0 which is the same as not setting it at all.
	resources = v1.ResourceRequirements{
		Requests: v1.ResourceList{
			v1.ResourceMemory: memoryRequestQuantity,
			v1.ResourceCPU:    cpuRequestQuantity,
		},
		Limits: v1.ResourceList{
			v1.ResourceMemory: memoryLimitQuantity,
		},
	}

	return resources, nil
}

// preparePod prepares a pod configuration.
func preparePod(spec PodConfig, init bool) (*v1.Pod, error) {
	namespace := spec.Namespace
	name := spec.Name
	labels := spec.Labels
	image := spec.Image
	command := spec.Command
	args := spec.Args
	env := spec.Env
	volumes := spec.Volumes

	// Build environment variables from the given map
	podEnv := buildEnv(env)

	// Build pod volumes from the given map
	podVolumes, err := buildPodVolumes(name, len(volumes))
	if err != nil {
		return nil, fmt.Errorf("failed to create pod volumes: %w", err)
	}

	// Build container volumes from the given map
	containerVolumes, err := buildContainerVolumes(name, volumes)
	if err != nil {
		return nil, fmt.Errorf("failed to create container volumes: %w", err)
	}

	var initContainers []v1.Container
	if len(volumes) > 0 && init {
		// Build init containers volumes and command from the given map
		initContainerVolumes, err := buildInitContainerVolumes(name, volumes)
		if err != nil {
			return nil, fmt.Errorf("failed to create init container volumes: %w", err)
		}
		initContainerCommand, err := buildInitContainerCommand(name, volumes)
		if err != nil {
			return nil, fmt.Errorf("failed to create init container command: %w", err)
		}

		initContainers = []v1.Container{
			{
				Name:         "volume-whatever",
				Image:        image,
				Command:      initContainerCommand,
				VolumeMounts: initContainerVolumes,
			},
		}
	}

	var resources v1.ResourceRequirements
	resources, err = buildResources(spec.MemoryRequest, spec.MemoryLimit, spec.CPURequest)
	if err != nil {
		return nil, fmt.Errorf("failed to create resource configuration: %w", err)
	}

	// Construct the Pod object using the above data
	pod := &v1.Pod{
		ObjectMeta: metav1.ObjectMeta{
			Namespace: namespace,
			Name:      name,
			Labels:    labels,
		},
		Spec: v1.PodSpec{
			InitContainers: initContainers,
			Containers: []v1.Container{
				{
					Name:         name,
					Image:        image,
					Command:      command,
					Args:         args,
					Env:          podEnv,
					VolumeMounts: containerVolumes,
					Resources:    resources,
				},
			},
			Volumes: podVolumes,
		},
	}

	logrus.Debugf("Prepared pod %s in namespace %s", name, namespace)

	return pod, nil
}

// PortForwardPod forwards a local port to a port on a pod.
func PortForwardPod(namespace string, podName string, localPort int, remotePort int) error {
	// Get the pod object
	_, err := getPod(namespace, podName)
	if err != nil {
		return fmt.Errorf("failed to get pod: %v", err)
	}

	// Get a config to talk to the apiserver
	restconfig, err := getClusterConfig()
	if err != nil {
		return fmt.Errorf("failed to get cluster config: %v", err)
	}

	// Setup the port forwarding
	if !IsInitialized() {
		return fmt.Errorf("knuu is not initialized")
	}
	url := Clientset().CoreV1().RESTClient().Post().
		Resource("pods").
		Namespace(namespace).
		Name(podName).
		SubResource("portforward").
		URL()

	transport, upgrader, err := spdy.RoundTripperFor(restconfig)
	if err != nil {
		return fmt.Errorf("failed to create round tripper: %v", err)
	}

	dialer := spdy.NewDialer(upgrader, &http.Client{Transport: transport}, "POST", url)

	ports := []string{fmt.Sprintf("%d:%d", localPort, remotePort)}

	stopChan := make(chan struct{}, 1)
	readyChan := make(chan struct{})

	var stdout, stderr io.Writer
	// Create a new PortForwarder
	pf, err := portforward.New(dialer, ports, stopChan, readyChan, stdout, stderr)
	if err != nil {
		return fmt.Errorf("failed to create port forwarder: %v", err)
	}
	if stderr != nil {
		return fmt.Errorf("failed to port forward: %v", stderr)
	}
	logrus.Debugf("Port forwarding from %d to %d", localPort, remotePort)
	logrus.Debugf("Port forwarding stdout: %v", stdout)

	// Start the port forwarding
	go func() {
		if err := pf.ForwardPorts(); err != nil {
			// Handle error
			logrus.Errorf("Error forwarding ports: %v", err)
		}
	}()

	// Wait for the port forwarding to be ready
	select {
	case <-readyChan:
		// Ready to forward
	case <-time.After(time.Second * 5):
		return fmt.Errorf("timed out waiting for port forwarding to be ready")
	}

	return nil
}<|MERGE_RESOLUTION|>--- conflicted
+++ resolved
@@ -1,24 +1,6 @@
 package k8s
 
 import (
-<<<<<<< HEAD
-    "bytes"
-    "context"
-    "fmt"
-    "io"
-    "k8s.io/apimachinery/pkg/api/resource"
-    "k8s.io/client-go/tools/portforward"
-    "k8s.io/client-go/transport/spdy"
-    "net/http"
-    "strings"
-    "time"
-
-    "github.com/sirupsen/logrus"
-    v1 "k8s.io/api/core/v1"
-    metav1 "k8s.io/apimachinery/pkg/apis/meta/v1"
-    "k8s.io/client-go/kubernetes/scheme"
-    "k8s.io/client-go/tools/remotecommand"
-=======
 	"bytes"
 	"context"
 	"fmt"
@@ -35,7 +17,6 @@
 	metav1 "k8s.io/apimachinery/pkg/apis/meta/v1"
 	"k8s.io/client-go/kubernetes/scheme"
 	"k8s.io/client-go/tools/remotecommand"
->>>>>>> bbbf6855
 )
 
 // getPod retrieves a pod from the given namespace and logs any errors.
