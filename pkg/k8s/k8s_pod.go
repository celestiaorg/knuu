--- conflicted
+++ resolved
@@ -4,14 +4,11 @@
 	"bytes"
 	"context"
 	"fmt"
-<<<<<<< HEAD
 	"io"
 	"k8s.io/client-go/tools/portforward"
 	"k8s.io/client-go/transport/spdy"
 	"net/http"
-=======
 	"k8s.io/apimachinery/pkg/api/resource"
->>>>>>> 3309800d
 	"strings"
 	"time"
 
