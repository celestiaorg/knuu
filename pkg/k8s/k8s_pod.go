--- conflicted
+++ resolved
@@ -103,35 +103,17 @@
 	return pod, nil
 }
 
-<<<<<<< HEAD
 // ReplacePod replaces a pod in the given namespace and returns the new Pod object.
 func ReplacePod(podConfig PodConfig) (*v1.Pod, error) {
 	return ReplacePodWithGracePeriod(podConfig, nil)
 }
 
-// WaitPodIsRunning waits until a pod in the given namespace is running.
-func WaitPodIsRunning(namespace, name string) error {
-	for {
-		// Get the pod from Kubernetes API server
-		pod, err := getPod(namespace, name)
-		if err != nil { // Handle errors while getting the pod
-			return fmt.Errorf("failed to get pod: %v", err)
-		}
-
-		// Check if the pod is running
-		if pod.Status.Phase == v1.PodRunning {
-			break
-		}
-
-		time.Sleep(100 * time.Millisecond) // Wait for 1 second before checking again (to avoid spamming API server)
-=======
 // IsPodRunning returns true if the pod is running.
 func IsPodRunning(namespace, name string) (bool, error) {
 	// Get the pod from Kubernetes API server
 	pod, err := getPod(namespace, name)
 	if err != nil {
 		return false, fmt.Errorf("failed to get pod: %v", err)
->>>>>>> f2f58890
 	}
 
 	// Check if the pod is running
@@ -196,14 +178,8 @@
 	return stdout.String(), nil
 }
 
-<<<<<<< HEAD
 // DeletePodWithGracePeriod deletes a pod with the given name in the specified namespace.
 func DeletePodWithGracePeriod(namespace, name string, gracePeriodSeconds *int64) error {
-=======
-// DeletePod deletes a pod with the given name in the specified namespace.
-// Skips the deletion if the pod does not exist.
-func DeletePod(namespace, name string) error {
->>>>>>> f2f58890
 	// Get the Pod object from the API server
 	_, err := getPod(namespace, name)
 	if err != nil {
@@ -218,14 +194,10 @@
 	if !IsInitialized() {
 		return fmt.Errorf("knuu is not initialized")
 	}
-<<<<<<< HEAD
 	deleteOptions := metav1.DeleteOptions{
 		GracePeriodSeconds: gracePeriodSeconds,
 	}
 	if err := Clientset().CoreV1().Pods(namespace).Delete(ctx, name, deleteOptions); err != nil {
-=======
-	if err := Clientset().CoreV1().Pods(namespace).Delete(ctx, name, metav1.DeleteOptions{}); err != nil {
->>>>>>> f2f58890
 		return fmt.Errorf("failed to delete pod %s: %v", name, err)
 	}
 
