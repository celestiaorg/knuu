--- conflicted
+++ resolved
@@ -460,14 +460,8 @@
 }
 
 // buildResources generates a resource configuration for a container based on the given CPU and memory requests and limits.
-<<<<<<< HEAD
 func buildResources(memoryRequest, memoryLimit, cpuRequest resource.Quantity) v1.ResourceRequirements {
 	return v1.ResourceRequirements{
-=======
-func buildResources(memoryRequest, memoryLimit, cpuRequest resource.Quantity) (v1.ResourceRequirements, error) {
-	// If a resource is not set it will use the default value of 0 which is the same as not setting it at all.
-	resources := v1.ResourceRequirements{
->>>>>>> bf3e4d35
 		Requests: v1.ResourceList{
 			v1.ResourceMemory: memoryRequest,
 			v1.ResourceCPU:    cpuRequest,
