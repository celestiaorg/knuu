--- conflicted
+++ resolved
@@ -4,6 +4,7 @@
 	"context"
 	"time"
 
+	"github.com/sirupsen/logrus"
 	appv1 "k8s.io/api/apps/v1"
 	v1 "k8s.io/api/core/v1"
 	"k8s.io/apimachinery/pkg/api/errors"
@@ -21,14 +22,7 @@
 // CreateReplicaSet creates a new replicaSet in namespace that k8s is initialized with if it doesn't already exist.
 func (c *Client) CreateReplicaSet(ctx context.Context, rsConfig ReplicaSetConfig, init bool) (*appv1.ReplicaSet, error) {
 	rsConfig.Namespace = c.namespace
-<<<<<<< HEAD
 	rs := prepareReplicaSet(rsConfig, init)
-=======
-	rs, err := c.prepareReplicaSet(rsConfig, init)
-	if err != nil {
-		return nil, ErrPreparingPod.Wrap(err)
-	}
->>>>>>> 2517e18f
 
 	createdRs, err := c.clientset.AppsV1().ReplicaSets(c.namespace).Create(ctx, rs, metav1.CreateOptions{})
 	if err != nil {
@@ -133,7 +127,6 @@
 	return true, nil
 }
 
-<<<<<<< HEAD
 func (c *Client) waitForReplicaSetDeletion(ctx context.Context, name string) error {
 	for {
 		select {
@@ -149,13 +142,6 @@
 				return nil
 			}
 		}
-=======
-// preparePod prepares a pod configuration.
-func (c *Client) prepareReplicaSet(rsConf ReplicaSetConfig, init bool) (*appv1.ReplicaSet, error) {
-	podSpec, err := c.preparePodSpec(rsConf.PodConfig, init)
-	if err != nil {
-		return nil, ErrPreparingPodSpec.Wrap(err)
->>>>>>> 2517e18f
 	}
 }
 
@@ -182,24 +168,6 @@
 		},
 	}
 
-<<<<<<< HEAD
 	logrus.Debugf("Prepared ReplicaSet %s in namespace %s", rsConf.Name, rsConf.Namespace)
 	return rs
-=======
-	c.logger.Debugf("Prepared ReplicaSet %s in namespace %s", rsConf.Name, rsConf.Namespace)
-	return rs, nil
-}
-
-// ReplicaSetExists checks if a ReplicaSet exists in the namespace that k8s is initialized with.
-func (c *Client) ReplicaSetExists(ctx context.Context, name string) (bool, error) {
-	_, err := c.getReplicaSet(ctx, name)
-	if err != nil {
-		if errors.IsNotFound(err) {
-			return false, nil
-		}
-		return false, ErrGettingReplicaSet.WithParams(name).Wrap(err)
-	}
-
-	return true, nil
->>>>>>> 2517e18f
 }