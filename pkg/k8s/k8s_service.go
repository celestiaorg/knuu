--- conflicted
+++ resolved
@@ -4,10 +4,7 @@
 	"context"
 	"errors"
 	"fmt"
-<<<<<<< HEAD
-=======
 
->>>>>>> e303dc5a
 	"github.com/sirupsen/logrus"
 	v1 "k8s.io/api/core/v1"
 	metav1 "k8s.io/apimachinery/pkg/apis/meta/v1"
@@ -30,8 +27,8 @@
 }
 
 // DeployService deploys a service if it does not exist.
-<<<<<<< HEAD
-func DeployService(namespace,
+func DeployService(
+	namespace,
 	name string,
 	labels,
 	annotations,
@@ -40,19 +37,7 @@
 	portsUDP []int,
 	serviceType v1.ServiceType,
 ) (*v1.Service, error) {
-
 	svc, err := prepareService(namespace, name, labels, annotations, selectorMap, portsTCP, portsUDP, serviceType)
-=======
-func DeployService(
-	namespace,
-	name string,
-	labels,
-	selectorMap map[string]string,
-	portsTCP,
-	portsUDP []int,
-) (*v1.Service, error) {
-	svc, err := prepareService(namespace, name, labels, selectorMap, portsTCP, portsUDP)
->>>>>>> e303dc5a
 	if err != nil {
 		return nil, fmt.Errorf("error preparing service %s: %w", name, err)
 	}
@@ -76,7 +61,6 @@
 	namespace,
 	name string,
 	labels,
-<<<<<<< HEAD
 	annotations,
 	selectorMap map[string]string,
 	portsTCP,
@@ -85,13 +69,7 @@
 ) error {
 
 	svc, err := prepareService(namespace, name, labels, annotations, selectorMap, portsTCP, portsUDP, serviceType)
-=======
-	selectorMap map[string]string,
-	portsTCP,
-	portsUDP []int,
-) error {
-	svc, err := prepareService(namespace, name, labels, selectorMap, portsTCP, portsUDP)
->>>>>>> e303dc5a
+
 	if err != nil {
 		return fmt.Errorf("error preparing service %s: %w", name, err)
 	}
@@ -165,20 +143,17 @@
 }
 
 // prepareService constructs a new Service object with the specified parameters.
-<<<<<<< HEAD
-func prepareService(namespace, name string, labels, annotations, selectorMap map[string]string,
-	tcpPorts, udpPorts []int, serviceType v1.ServiceType) (*v1.Service, error) {
-=======
+
 func prepareService(
 	namespace,
 	name string,
 	labels,
+	annotations,
 	selectorMap map[string]string,
 	tcpPorts,
 	udpPorts []int,
+	serviceType v1.ServiceType,
 ) (*v1.Service, error) {
-
->>>>>>> e303dc5a
 	if namespace == "" {
 		return nil, errors.New("namespace is required")
 	}
