--- conflicted
+++ resolved
@@ -596,32 +596,7 @@
 
 // prepareInitContainers creates a slice of v1.Container as init containers.
 func (c *Client) prepareInitContainers(config ContainerConfig, init bool) []v1.Container {
-<<<<<<< HEAD
-	if strings.HasPrefix(config.Name, "registry-build-from-git") {
-		if exists, err := c.ConfigMapExists(context.Background(), "ttlsh-registry-certs"); err == nil && exists {
-			return []v1.Container{
-				{
-					Name:  "init-container",
-					Image: "debian:bullseye-slim",
-					// SecurityContext: &v1.SecurityContext{
-					// 	RunAsUser: ptr.To[int64](defaultContainerUser),
-					// },
-					Command: []string{"sh", "-c", "apt-get update && apt-get install -y ca-certificates && cp /certs/cert.pem /usr/local/share/ca-certificates/registry-cert.crt && update-ca-certificates"},
-					VolumeMounts: []v1.VolumeMount{
-						{
-							Name:      "cert-volume",
-							MountPath: "/certs",
-						},
-					},
-				},
-			}
-		}
-	}
-
-	if !init || len(config.Volumes) == 0 {
-=======
 	if !init || (len(config.Volumes) == 0 && len(config.Files) == 0) {
->>>>>>> 21d8b679
 		return nil
 	}
 
