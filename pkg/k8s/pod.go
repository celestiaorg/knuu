--- conflicted
+++ resolved
@@ -54,17 +54,6 @@
 }
 
 type PodConfig struct {
-<<<<<<< HEAD
-	Namespace          string                    // Kubernetes namespace of the Pod
-	Name               string                    // Name to assign to the Pod
-	Labels             map[string]string         // Labels to apply to the Pod
-	ServiceAccountName string                    // ServiceAccount to assign to Pod
-	FsGroup            int64                     // FSGroup to apply to the Pod
-	ContainerConfig    ContainerConfig           // ContainerConfig for the Pod
-	SidecarConfigs     []ContainerConfig         // SideCarConfigs for the Pod
-	Annotations        map[string]string         // Annotations to apply to the Pod
-	ImagePullSecrets   []v1.LocalObjectReference // Image pull secrets for the container
-=======
 	Namespace          string            // Kubernetes namespace of the Pod
 	Name               string            // Name to assign to the Pod
 	Labels             map[string]string // Labels to apply to the Pod
@@ -74,7 +63,6 @@
 	SidecarConfigs     []ContainerConfig // SideCarConfigs for the Pod
 	Annotations        map[string]string // Annotations to apply to the Pod
 	NodeSelector       map[string]string // NodeSelector to apply to the Pod
->>>>>>> 83a1a24c
 }
 
 type Volume struct {
@@ -636,11 +624,7 @@
 		InitContainers:     c.prepareInitContainers(spec.ContainerConfig, init),
 		Containers:         []v1.Container{prepareContainer(spec.ContainerConfig)},
 		Volumes:            preparePodVolumes(spec.ContainerConfig),
-<<<<<<< HEAD
-		// ImagePullSecrets:   spec.ImagePullSecrets,
-=======
 		NodeSelector:       spec.NodeSelector,
->>>>>>> 83a1a24c
 	}
 
 	// Prepare sidecar containers and append to the pod spec
