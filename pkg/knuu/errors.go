package knuu

import (
	"fmt"
)

type Error struct {
	Code    string
	Message string
	Err     error
	Params  []interface{}
}

func (e *Error) Error() string {
	if e.Err == e {
		return e.Message
	}

	msg := fmt.Sprintf(e.Message, e.Params...)
	if e.Err != nil {
		return fmt.Sprintf("%s: %v", msg, e.Err)
	}
	return msg
}

func (e *Error) Wrap(err error) error {
	e.Err = err
	return e
}

func (e *Error) WithParams(params ...interface{}) *Error {
	e.Params = params
	return e
}

var (
	ErrBitTwisterFailedToStart                   = &Error{Code: "BitTwisterFailedToStart", Message: "BitTwister failed to start"}
	ErrCreatingInstance                          = &Error{Code: "CreatingInstance", Message: "error creating instance"}
	ErrSettingImage                              = &Error{Code: "SettingImage", Message: "error setting image"}
	ErrCommittingInstance                        = &Error{Code: "CommittingInstance", Message: "error committing instance"}
	ErrSettingArgs                               = &Error{Code: "SettingArgs", Message: "error setting args"}
	ErrSettingMemory                             = &Error{Code: "SettingMemory", Message: "error setting memory"}
	ErrSettingCPU                                = &Error{Code: "SettingCPU", Message: "error setting cpu"}
	ErrStartingInstance                          = &Error{Code: "StartingInstance", Message: "error starting instance"}
	ErrWaitingInstanceIsRunning                  = &Error{Code: "WaitingInstanceIsRunning", Message: "error waiting for instance to be running"}
	ErrPortNumberOutOfRange                      = &Error{Code: "PortNumberOutOfRange", Message: "port number '%d' is out of range"}
	ErrDeployingService                          = &Error{Code: "DeployingService", Message: "error deploying service '%s'"}
	ErrGettingService                            = &Error{Code: "GettingService", Message: "error getting service '%s'"}
	ErrPatchingService                           = &Error{Code: "PatchingService", Message: "error patching service '%s'"}
	ErrFailedToCreateServiceAccount              = &Error{Code: "FailedToCreateServiceAccount", Message: "failed to create service account"}
	ErrFailedToCreateRole                        = &Error{Code: "FailedToCreateRole", Message: "failed to create role"}
	ErrFailedToCreateRoleBinding                 = &Error{Code: "FailedToCreateRoleBinding", Message: "failed to create role binding"}
	ErrFailedToDeployPod                         = &Error{Code: "FailedToDeployPod", Message: "failed to deploy pod"}
	ErrFailedToDeletePod                         = &Error{Code: "FailedToDeletePod", Message: "failed to delete pod"}
	ErrFailedToDeleteServiceAccount              = &Error{Code: "FailedToDeleteServiceAccount", Message: "failed to delete service account"}
	ErrFailedToDeleteRole                        = &Error{Code: "FailedToDeleteRole", Message: "failed to delete role"}
	ErrFailedToDeleteRoleBinding                 = &Error{Code: "FailedToDeleteRoleBinding", Message: "failed to delete role binding"}
	ErrDeployingServiceForInstance               = &Error{Code: "DeployingServiceForInstance", Message: "error deploying service for instance '%s'"}
	ErrPatchingServiceForInstance                = &Error{Code: "PatchingServiceForInstance", Message: "error patching service for instance '%s'"}
	ErrFailedToOpenFile                          = &Error{Code: "FailedToOpenFile", Message: "failed to open file"}
	ErrFailedToReadFile                          = &Error{Code: "FailedToReadFile", Message: "failed to read file"}
	ErrFailedToCreateConfigMap                   = &Error{Code: "FailedToCreateConfigMap", Message: "failed to create configmap"}
	ErrFailedToDeleteConfigMap                   = &Error{Code: "FailedToDeleteConfigMap", Message: "failed to delete configmap"}
	ErrFailedToDeployOrPatchService              = &Error{Code: "FailedToDeployOrPatchService", Message: "failed to deploy or patch service"}
	ErrDeployingServiceForSidecar                = &Error{Code: "DeployingServiceForSidecar", Message: "error deploying service for sidecar '%s' of instance '%s', a sidecar cannot have a service"}
	ErrPatchingServiceForSidecar                 = &Error{Code: "PatchingServiceForSidecar", Message: "error patching service for sidecar '%s' of instance '%s', a sidecar cannot have a service"}
	ErrDeployingVolumeForInstance                = &Error{Code: "DeployingVolumeForInstance", Message: "error deploying volume for instance '%s'"}
	ErrDeployingFilesForInstance                 = &Error{Code: "DeployingFilesForInstance", Message: "error deploying files for instance '%s'"}
	ErrDestroyingVolumeForInstance               = &Error{Code: "DestroyingVolumeForInstance", Message: "error destroying volume for instance '%s'"}
	ErrDestroyingFilesForInstance                = &Error{Code: "DestroyingFilesForInstance", Message: "error destroying files for instance '%s'"}
	ErrDestroyingServiceForInstance              = &Error{Code: "DestroyingServiceForInstance", Message: "error destroying service for instance '%s'"}
	ErrCheckingNetworkStatusForInstance          = &Error{Code: "CheckingNetworkStatusForInstance", Message: "error checking network status for instance '%s'"}
	ErrEnablingNetworkForInstance                = &Error{Code: "EnablingNetworkForInstance", Message: "error enabling network for instance '%s'"}
	ErrGeneratingUUID                            = &Error{Code: "GeneratingUUID", Message: "error generating UUID"}
	ErrGettingFreePort                           = &Error{Code: "GettingFreePort", Message: "error getting free port"}
	ErrSrcMustBeSet                              = &Error{Code: "SrcMustBeSet", Message: "src must be set"}
	ErrDestMustBeSet                             = &Error{Code: "DestMustBeSet", Message: "dest must be set"}
	ErrChownMustBeSet                            = &Error{Code: "ChownMustBeSet", Message: "chown must be set"}
	ErrChownMustBeInFormatUserGroup              = &Error{Code: "ChownMustBeInFormatUserGroup", Message: "chown must be in format 'user:group'"}
	ErrAddingFileToInstance                      = &Error{Code: "AddingFileToInstance", Message: "error adding file '%s' to instance '%s'"}
	ErrReplacingPod                              = &Error{Code: "ReplacingPod", Message: "error replacing pod"}
	ErrApplyingFunctionToInstance                = &Error{Code: "ApplyingFunctionToInstance", Message: "error applying function to instance '%s'"}
	ErrSettingNotAllowed                         = &Error{Code: "SettingNotAllowed", Message: "setting %s is only allowed in state 'Preparing' or 'Committed'. Current state is '%s'"}
	ErrCreatingOtelCollectorInstance             = &Error{Code: "CreatingOtelCollectorInstance", Message: "error creating otel collector instance '%s'"}
	ErrSettingBitTwisterImage                    = &Error{Code: "SettingBitTwisterImage", Message: "error setting image for bit-twister instance"}
	ErrAddingBitTwisterPort                      = &Error{Code: "AddingBitTwisterPort", Message: "error adding BitTwister port"}
	ErrGettingInstanceIP                         = &Error{Code: "GettingInstanceIP", Message: "error getting IP of instance '%s'"}
	ErrCommittingBitTwisterInstance              = &Error{Code: "CommittingBitTwisterInstance", Message: "error committing bit-twister instance"}
	ErrSettingBitTwisterEnv                      = &Error{Code: "SettingBitTwisterEnv", Message: "error setting environment variable for bit-twister instance"}
	ErrCreatingBitTwisterInstance                = &Error{Code: "CreatingBitTwisterInstance", Message: "error creating bit-twister instance '%s'"}
	ErrSettingBitTwisterPrivileged               = &Error{Code: "SettingBitTwisterPrivileged", Message: "error setting privileged for bit-twister instance '%s'"}
	ErrAddingBitTwisterCapability                = &Error{Code: "AddingBitTwisterCapability", Message: "error adding capability for bit-twister instance '%s'"}
	ErrAddingBitTwisterSidecar                   = &Error{Code: "AddingBitTwisterSidecar", Message: "error adding bit-twister sidecar to instance '%s'"}
	ErrCreatingOtelAgentInstance                 = &Error{Code: "CreatingOtelAgentInstance", Message: "error creating otel-agent instance"}
	ErrSettingOtelAgentImage                     = &Error{Code: "SettingOtelAgentImage", Message: "error setting image for otel-agent instance"}
	ErrAddingOtelAgentPort                       = &Error{Code: "AddingOtelAgentPort", Message: "error adding port for otel-agent instance"}
	ErrSettingOtelAgentCPU                       = &Error{Code: "SettingOtelAgentCPU", Message: "error setting CPU for otel-agent instance"}
	ErrSettingOtelAgentMemory                    = &Error{Code: "SettingOtelAgentMemory", Message: "error setting memory for otel-agent instance"}
	ErrCommittingOtelAgentInstance               = &Error{Code: "CommittingOtelAgentInstance", Message: "error committing otel-agent instance"}
	ErrMarshalingYAML                            = &Error{Code: "MarshalingYAML", Message: "error marshaling YAML"}
	ErrAddingOtelAgentConfigFile                 = &Error{Code: "AddingOtelAgentConfigFile", Message: "error adding otel-agent config file"}
	ErrSettingOtelAgentCommand                   = &Error{Code: "SettingOtelAgentCommand", Message: "error setting command for otel-agent instance"}
	ErrCreatingPoolNotAllowed                    = &Error{Code: "CreatingPoolNotAllowed", Message: "creating a pool is only allowed in state 'Committed' or 'Destroyed'. Current state is '%s'"}
	ErrGeneratingK8sName                         = &Error{Code: "GeneratingK8sName", Message: "error generating k8s name for instance '%s'"}
	ErrEnablingBitTwister                        = &Error{Code: "EnablingBitTwister", Message: "enabling BitTwister is not allowed in state 'Started'"}
	ErrSettingImageNotAllowed                    = &Error{Code: "SettingImageNotAllowed", Message: "setting image is only allowed in state 'None' and 'Started'. Current state is '%s'"}
	ErrCreatingBuilder                           = &Error{Code: "CreatingBuilder", Message: "error creating builder"}
	ErrSettingImageNotAllowedForSidecarsStarted  = &Error{Code: "SettingImageNotAllowedForSidecarsStarted", Message: "setting image is not allowed for sidecars when in state 'Started'"}
	ErrSettingGitRepo                            = &Error{Code: "SettingGitRepo", Message: "setting git repo is only allowed in state 'None'. Current state is '%s'"}
	ErrGettingBuildContext                       = &Error{Code: "GettingBuildContext", Message: "error getting build context"}
	ErrGettingImageName                          = &Error{Code: "GettingImageName", Message: "error getting image name"}
	ErrSettingImageNotAllowedForSidecars         = &Error{Code: "SettingImageNotAllowedForSidecars", Message: "setting image is not allowed for sidecars"}
	ErrSettingCommand                            = &Error{Code: "SettingCommand", Message: "setting command is only allowed in state 'Preparing' or 'Committed'. Current state is '%s"}
	ErrSettingArgsNotAllowed                     = &Error{Code: "SettingArgsNotAllowed", Message: "setting args is only allowed in state 'Preparing' or 'Committed'. Current state is '%s"}
	ErrAddingPortNotAllowed                      = &Error{Code: "AddingPortNotAllowed", Message: "adding port is only allowed in state 'Preparing' or 'Committed'. Current state is '%s"}
	ErrPortAlreadyRegistered                     = &Error{Code: "PortAlreadyRegistered", Message: "TCP port '%d' is already in registered"}
	ErrRandomPortForwardingNotAllowed            = &Error{Code: "RandomPortForwardingNotAllowed", Message: "random port forwarding is only allowed in state 'Started'. Current state is '%s"}
	ErrPortNotRegistered                         = &Error{Code: "PortNotRegistered", Message: "TCP port '%d' is not registered"}
	ErrGettingPodFromReplicaSet                  = &Error{Code: "GettingPodFromReplicaSet", Message: "error getting pod from replicaset '%s'"}
	ErrForwardingPort                            = &Error{Code: "ForwardingPort", Message: "error forwarding port after %d retries"}
	ErrUDPPortAlreadyRegistered                  = &Error{Code: "UDPPortAlreadyRegistered", Message: "UDP port '%d' is already in registered"}
	ErrExecutingCommandNotAllowed                = &Error{Code: "ExecutingCommandNotAllowed", Message: "executing command is only allowed in state 'Preparing' or 'Started'. Current state is '%s"}
	ErrExecutingCommandInInstance                = &Error{Code: "ExecutingCommandInInstance", Message: "error executing command '%s' in instance '%s'"}
	ErrExecutingCommandInSidecar                 = &Error{Code: "ExecutingCommandInSidecar", Message: "error executing command '%s' in sidecar '%s' of instance '%s'"}
	ErrAddingFileNotAllowed                      = &Error{Code: "AddingFileNotAllowed", Message: "adding file is only allowed in state 'Preparing' or 'Committed'. Current state is '%s"}
	ErrSrcDoesNotExist                           = &Error{Code: "SrcDoesNotExist", Message: "src '%s' does not exist"}
	ErrCreatingDirectory                         = &Error{Code: "CreatingDirectory", Message: "error creating directory"}
	ErrFailedToCreateDestFile                    = &Error{Code: "FailedToCreateDestFile", Message: "failed to create destination file '%s'"}
	ErrFailedToOpenSrcFile                       = &Error{Code: "FailedToOpenSrcFile", Message: "failed to open source file '%s'"}
	ErrFailedToCopyFile                          = &Error{Code: "FailedToCopyFile", Message: "failed to copy from source '%s' to destination '%s'"}
	ErrSrcDoesNotExistOrIsDirectory              = &Error{Code: "SrcDoesNotExistOrIsDirectory", Message: "src '%s' does not exist or is a directory"}
	ErrInvalidFormat                             = &Error{Code: "InvalidFormat", Message: "invalid format"}
	ErrFailedToConvertToInt64                    = &Error{Code: "FailedToConvertToInt64", Message: "failed to convert to int64"}
	ErrAllFilesMustHaveSameGroup                 = &Error{Code: "AllFilesMustHaveSameGroup", Message: "all files must have the same group"}
	ErrAddingFolderNotAllowed                    = &Error{Code: "AddingFolderNotAllowed", Message: "adding folder is only allowed in state 'Preparing' or 'Committed'. Current state is '%s"}
	ErrSrcDoesNotExistOrIsNotDirectory           = &Error{Code: "SrcDoesNotExistOrIsNotDirectory", Message: "src '%s' does not exist or is not a directory"}
	ErrCopyingFolderToInstance                   = &Error{Code: "CopyingFolderToInstance", Message: "error copying folder '%s' to instance '%s"}
	ErrSettingUserNotAllowed                     = &Error{Code: "SettingUserNotAllowed", Message: "setting user is only allowed in state 'Preparing'. Current state is '%s"}
	ErrSettingUser                               = &Error{Code: "SettingUser", Message: "error setting user '%s' for instance '%s"}
	ErrCommittingNotAllowed                      = &Error{Code: "CommittingNotAllowed", Message: "committing is only allowed in state 'Preparing'. Current state is '%s"}
	ErrGettingImageRegistry                      = &Error{Code: "GettingImageRegistry", Message: "error getting image registry"}
	ErrGeneratingImageHash                       = &Error{Code: "GeneratingImageHash", Message: "error generating image hash"}
	ErrPushingImage                              = &Error{Code: "PushingImage", Message: "error pushing image for instance '%s'"}
	ErrAddingVolumeNotAllowed                    = &Error{Code: "AddingVolumeNotAllowed", Message: "adding volume is only allowed in state 'Preparing' or 'Committed'. Current state is '%s"}
	ErrSettingMemoryNotAllowed                   = &Error{Code: "SettingMemoryNotAllowed", Message: "setting memory is only allowed in state 'Preparing' or 'Committed'. Current state is '%s"}
	ErrSettingCPUNotAllowed                      = &Error{Code: "SettingCPUNotAllowed", Message: "setting cpu is only allowed in state 'Preparing' or 'Committed'. Current state is '%s"}
	ErrSettingEnvNotAllowed                      = &Error{Code: "SettingEnvNotAllowed", Message: "setting environment variable is only allowed in state 'Preparing' or 'Committed'. Current state is '%s"}
	ErrGettingServiceForInstance                 = &Error{Code: "GettingServiceForInstance", Message: "error retrieving deployed service for instance '%s'"}
	ErrGettingServiceIP                          = &Error{Code: "GettingServiceIP", Message: "IP address is not available for service '%s'"}
	ErrGettingFileNotAllowed                     = &Error{Code: "GettingFileNotAllowed", Message: "getting file is only allowed in state 'Started', 'Preparing' or 'Committed'. Current state is '%s"}
	ErrGettingFile                               = &Error{Code: "GettingFile", Message: "error getting file '%s' from instance '%s"}
	ErrReadingFile                               = &Error{Code: "ReadingFile", Message: "error reading file '%s' from running instance '%s"}
	ErrReadingFileNotAllowed                     = &Error{Code: "ReadingFileNotAllowed", Message: "reading file is only allowed in state 'Started'. Current state is '%s"}
	ErrReadingFileFromInstance                   = &Error{Code: "ReadingFileFromInstance", Message: "error reading file '%s' from running instance '%s"}
	ErrAddingPolicyRuleNotAllowed                = &Error{Code: "AddingPolicyRuleNotAllowed", Message: "adding policy rule is only allowed in state 'Preparing' or 'Committed'. Current state is '%s"}
	ErrSettingProbeNotAllowed                    = &Error{Code: "SettingProbeNotAllowed", Message: "setting probe is only allowed in state 'Preparing' or 'Committed'. Current state is '%s"}
	ErrAddingSidecarNotAllowed                   = &Error{Code: "AddingSidecarNotAllowed", Message: "adding sidecar is only allowed in state 'Preparing' or 'Committed'. Current state is '%s"}
	ErrSidecarIsNil                              = &Error{Code: "SidecarIsNil", Message: "sidecar is nil"}
	ErrSidecarCannotBeSameInstance               = &Error{Code: "SidecarCannotBeSameInstance", Message: "sidecar cannot be the same instance"}
	ErrSidecarNotCommitted                       = &Error{Code: "SidecarNotCommitted", Message: "sidecar '%s' is not in state 'Committed'"}
	ErrSidecarCannotHaveSidecar                  = &Error{Code: "SidecarCannotHaveSidecar", Message: "sidecar '%s' cannot have a sidecar"}
	ErrSidecarAlreadySidecar                     = &Error{Code: "SidecarAlreadySidecar", Message: "sidecar '%s' is already a sidecar"}
	ErrSettingPrivilegedNotAllowed               = &Error{Code: "SettingPrivilegedNotAllowed", Message: "setting privileged is only allowed in state 'Preparing' or 'Committed'. Current state is '%s"}
	ErrAddingCapabilityNotAllowed                = &Error{Code: "AddingCapabilityNotAllowed", Message: "adding capability is only allowed in state 'Preparing' or 'Committed'. Current state is '%s"}
	ErrAddingCapabilitiesNotAllowed              = &Error{Code: "AddingCapabilitiesNotAllowed", Message: "adding capabilities is only allowed in state 'Preparing' or 'Committed'. Current state is '%s"}
	ErrStartingNotAllowed                        = &Error{Code: "StartingNotAllowed", Message: "starting is only allowed in state 'Committed' or 'Stopped'. Current state of sidecar '%s' is '%s'"}
	ErrStartingNotAllowedForSidecar              = &Error{Code: "StartingNotAllowedForSidecar", Message: "starting is only allowed in state 'Committed' or 'Stopped'. Current state of sidecar '%s' is '%s"}
	ErrStartingSidecarNotAllowed                 = &Error{Code: "StartingSidecarNotAllowed", Message: "starting a sidecar is not allowed"}
	ErrAddingOtelCollectorSidecar                = &Error{Code: "AddingOtelCollectorSidecar", Message: "error adding OpenTelemetry collector sidecar for instance '%s'"}
	ErrAddingNetworkSidecar                      = &Error{Code: "AddingNetworkSidecar", Message: "error adding network sidecar for instance '%s'"}
	ErrDeployingResourcesForInstance             = &Error{Code: "DeployingResourcesForInstance", Message: "error deploying resources for instance '%s'"}
	ErrDeployingResourcesForSidecars             = &Error{Code: "DeployingResourcesForSidecars", Message: "error deploying resources for sidecars of instance '%s'"}
	ErrDeployingPodForInstance                   = &Error{Code: "DeployingPodForInstance", Message: "error deploying pod for instance '%s'"}
	ErrWaitingForInstanceRunning                 = &Error{Code: "WaitingForInstanceRunning", Message: "error waiting for instance '%s' to be running"}
	ErrCheckingIfInstanceRunningNotAllowed       = &Error{Code: "CheckingIfInstanceRunningNotAllowed", Message: "checking if instance is running is only allowed in state 'Started'. Current state is '%s"}
	ErrWaitingForInstanceNotAllowed              = &Error{Code: "WaitingForInstanceNotAllowed", Message: "waiting for instance is only allowed in state 'Started'. Current state is '%s"}
	ErrWaitingForInstanceTimeout                 = &Error{Code: "WaitingForInstanceTimeout", Message: "timeout while waiting for instance '%s' to be running"}
	ErrCheckingIfInstanceRunning                 = &Error{Code: "CheckingIfInstanceRunning", Message: "error checking if instance '%s' is running"}
	ErrDisablingNetworkNotAllowed                = &Error{Code: "DisablingNetworkNotAllowed", Message: "disabling network is only allowed in state 'Started'. Current state is '%s"}
	ErrDisablingNetwork                          = &Error{Code: "DisablingNetwork", Message: "error disabling network for instance '%s'"}
	ErrSettingBandwidthLimitNotAllowed           = &Error{Code: "SettingBandwidthLimitNotAllowed", Message: "setting bandwidth limit is only allowed in state 'Started'. Current state is '%s"}
	ErrSettingBandwidthLimitNotAllowedBitTwister = &Error{Code: "SettingBandwidthLimitNotAllowedBitTwister", Message: "setting bandwidth limit is only allowed if BitTwister is enabled"}
	ErrStoppingBandwidthLimit                    = &Error{Code: "StoppingBandwidthLimit", Message: "error stopping bandwidth limit for instance '%s'"}
	ErrSettingBandwidthLimit                     = &Error{Code: "SettingBandwidthLimit", Message: "error setting bandwidth limit for instance '%s'"}
	ErrSettingLatencyJitterNotAllowed            = &Error{Code: "SettingLatencyJitterNotAllowed", Message: "setting latency/jitter is only allowed in state 'Started'. Current state is '%s"}
	ErrSettingLatencyJitterNotAllowedBitTwister  = &Error{Code: "SettingLatencyJitterNotAllowedBitTwister", Message: "setting latency/jitter is only allowed if BitTwister is enabled"}
	ErrStoppingLatencyJitter                     = &Error{Code: "StoppingLatencyJitter", Message: "error stopping latency/jitter for instance '%s'"}
	ErrSettingLatencyJitter                      = &Error{Code: "SettingLatencyJitter", Message: "error setting latency/jitter for instance '%s'"}
	ErrSettingPacketLossNotAllowed               = &Error{Code: "SettingPacketLossNotAllowed", Message: "setting packetloss is only allowed in state 'Started'. Current state is '%s"}
	ErrSettingPacketLossNotAllowedBitTwister     = &Error{Code: "SettingPacketLossNotAllowedBitTwister", Message: "setting packetloss is only allowed if BitTwister is enabled"}
	ErrStoppingPacketLoss                        = &Error{Code: "StoppingPacketLoss", Message: "error stopping packetloss for instance '%s'"}
	ErrSettingPacketLoss                         = &Error{Code: "SettingPacketLoss", Message: "error setting packetloss for instance '%s'"}
	ErrEnablingNetworkNotAllowed                 = &Error{Code: "EnablingNetworkNotAllowed", Message: "enabling network is only allowed in state 'Started'. Current state is '%s"}
	ErrEnablingNetwork                           = &Error{Code: "EnablingNetwork", Message: "error enabling network for instance '%s'"}
	ErrCheckingIfNetworkDisabledNotAllowed       = &Error{Code: "CheckingIfNetworkDisabledNotAllowed", Message: "checking if network is disabled is only allowed in state 'Started'. Current state is '%s"}
	ErrWaitingForInstanceStoppedNotAllowed       = &Error{Code: "WaitingForInstanceStoppedNotAllowed", Message: "waiting for instance is only allowed in state 'Stopped'. Current state is '%s"}
	ErrCheckingIfInstanceStopped                 = &Error{Code: "CheckingIfInstanceStopped", Message: "error checking if instance '%s' is running"}
	ErrStoppingNotAllowed                        = &Error{Code: "StoppingNotAllowed", Message: "stopping is only allowed in state 'Started'. Current state is '%s"}
	ErrDestroyingNotAllowed                      = &Error{Code: "DestroyingNotAllowed", Message: "destroying is only allowed in state 'Started' or 'Destroyed'. Current state is '%s"}
	ErrDestroyingPod                             = &Error{Code: "DestroyingPod", Message: "error destroying pod for instance '%s'"}
	ErrDestroyingResourcesForInstance            = &Error{Code: "DestroyingResourcesForInstance", Message: "error destroying resources for instance '%s'"}
	ErrDestroyingResourcesForSidecars            = &Error{Code: "DestroyingResourcesForSidecars", Message: "error destroying resources for sidecars of instance '%s'"}
	ErrCloningNotAllowed                         = &Error{Code: "CloningNotAllowed", Message: "cloning is only allowed in state 'Committed'. Current state is '%s"}
	ErrCloningNotAllowedForSidecar               = &Error{Code: "CloningNotAllowedForSidecar", Message: "cloning is only allowed in state 'Committed'. Current state is '%s"}
	ErrGeneratingK8sNameForSidecar               = &Error{Code: "GeneratingK8sNameForSidecar", Message: "error generating k8s name for instance '%s'"}
	ErrCannotInitializeKnuuWithEmptyScope        = &Error{Code: "Cannot Initialize Knuu With Empty Scope", Message: "cannot initialize knuu with empty scope"}
	ErrCannotInitializeK8s                       = &Error{Code: "Cannot Initialize K8s", Message: "cannot initialize k8s"}
	ErrCreatingNamespace                         = &Error{Code: "CreatingNamespace", Message: "creating namespace %s"}
	ErrCannotParseTimeout                        = &Error{Code: "Cannot Parse Timeout", Message: "cannot parse timeout"}
	ErrCannotHandleTimeout                       = &Error{Code: "Cannot Handle Timeout", Message: "cannot handle timeout"}
	ErrInvalidKnuuBuilder                        = &Error{Code: "Invalid Knuu Builder", Message: "invalid KNUU_BUILDER, available [kubernetes, docker], value used: %s"}
	ErrCannotCreateInstance                      = &Error{Code: "Cannot Create Instance", Message: "cannot create instance"}
	ErrCannotSetImage                            = &Error{Code: "Cannot Set Image", Message: "cannot set image"}
	ErrCannotCommitInstance                      = &Error{Code: "Cannot Commit Instance", Message: "cannot commit instance"}
	ErrCannotSetCommand                          = &Error{Code: "Cannot Set Command", Message: "cannot set command"}
	ErrCannotAddPolicyRule                       = &Error{Code: "Cannot Add Policy Rule", Message: "cannot add policy rule"}
	ErrCannotStartInstance                       = &Error{Code: "Cannot Start Instance", Message: "cannot start instance"}
	ErrMinioNotInitialized                       = &Error{Code: "MinioNotInitialized", Message: "minio not initialized"}
	ErrGeneratingK8sNameForPreloader             = &Error{Code: "GeneratingK8sNameForPreloader", Message: "error generating k8s name for preloader"}
	ErrCannotLoadEnv                             = &Error{Code: "Cannot Load Env", Message: "cannot load env"}
	ErrMaximumVolumesExceeded                    = &Error{Code: "MaximumVolumesExceeded", Message: "maximum volumes exceeded for instance '%s'"}
	ErrCustomResourceDefinitionDoesNotExist      = &Error{Code: "CustomResourceDefinitionDoesNotExist", Message: "custom resource definition %s does not exist"}
	ErrFileIsNotSubFolderOfVolumes               = &Error{Code: "FileIsNotSubFolderOfVolumes", Message: "the file '%s' is not a sub folder of any added volume"}
<<<<<<< HEAD
	ErrCannotInitializeKnuu                      = &Error{Code: "Cannot Initialize Knuu", Message: "cannot initialize knuu"}
=======
	ErrCannotDeployTraefik                       = &Error{Code: "Cannot Deploy Traefik", Message: "cannot deploy Traefik"}
	ErrGettingBitTwisterPath                     = &Error{Code: "GettingBitTwisterPath", Message: "error getting BitTwister path"}
	ErrFailedToAddHostToTraefik                  = &Error{Code: "FailedToAddHostToTraefik", Message: "failed to add host to traefik"}
	ErrParentInstanceIsNil                       = &Error{Code: "ParentInstanceIsNil", Message: "parent instance is nil for the sidecar '%s'"}
	ErrFailedToGetIP                             = &Error{Code: "FailedToGetIP", Message: "failed to get IP for service %s"}
	ErrNoParentInstance                          = &Error{Code: "NoParentInstance", Message: "no parent instance for the sidecar '%s'"}
	ErrAddingToProxy                             = &Error{Code: "AddingToTraefikProxy", Message: "error adding '%s' to traefik proxy for service '%s'"}
	ErrCannotGetTraefikEndpoint                  = &Error{Code: "CannotGetTraefikEndpoint", Message: "cannot get traefik endpoint"}
	ErrGettingProxyURL                           = &Error{Code: "GettingProxyURL", Message: "error getting proxy URL for service '%s'"}
>>>>>>> 44c3873d
)<|MERGE_RESOLUTION|>--- conflicted
+++ resolved
@@ -221,9 +221,7 @@
 	ErrMaximumVolumesExceeded                    = &Error{Code: "MaximumVolumesExceeded", Message: "maximum volumes exceeded for instance '%s'"}
 	ErrCustomResourceDefinitionDoesNotExist      = &Error{Code: "CustomResourceDefinitionDoesNotExist", Message: "custom resource definition %s does not exist"}
 	ErrFileIsNotSubFolderOfVolumes               = &Error{Code: "FileIsNotSubFolderOfVolumes", Message: "the file '%s' is not a sub folder of any added volume"}
-<<<<<<< HEAD
 	ErrCannotInitializeKnuu                      = &Error{Code: "Cannot Initialize Knuu", Message: "cannot initialize knuu"}
-=======
 	ErrCannotDeployTraefik                       = &Error{Code: "Cannot Deploy Traefik", Message: "cannot deploy Traefik"}
 	ErrGettingBitTwisterPath                     = &Error{Code: "GettingBitTwisterPath", Message: "error getting BitTwister path"}
 	ErrFailedToAddHostToTraefik                  = &Error{Code: "FailedToAddHostToTraefik", Message: "failed to add host to traefik"}
@@ -233,5 +231,4 @@
 	ErrAddingToProxy                             = &Error{Code: "AddingToTraefikProxy", Message: "error adding '%s' to traefik proxy for service '%s'"}
 	ErrCannotGetTraefikEndpoint                  = &Error{Code: "CannotGetTraefikEndpoint", Message: "cannot get traefik endpoint"}
 	ErrGettingProxyURL                           = &Error{Code: "GettingProxyURL", Message: "error getting proxy URL for service '%s'"}
->>>>>>> 44c3873d
 )