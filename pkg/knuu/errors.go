--- conflicted
+++ resolved
@@ -218,14 +218,11 @@
 	ErrCannotLoadEnv                             = &Error{Code: "Cannot Load Env", Message: "cannot load env"}
 	ErrMaximumVolumesExceeded                    = &Error{Code: "MaximumVolumesExceeded", Message: "maximum volumes exceeded for instance '%s'"}
 	ErrCustomResourceDefinitionDoesNotExist      = &Error{Code: "CustomResourceDefinitionDoesNotExist", Message: "custom resource definition %s does not exist"}
-<<<<<<< HEAD
+	ErrFileIsNotSubFolderOfVolumes               = &Error{Code: "FileIsNotSubFolderOfVolumes", Message: "the file '%s' is not a sub folder of any added volume"}
 	ErrCannotDeployTraefik                       = &Error{Code: "Cannot Deploy Traefik", Message: "cannot deploy Traefik"}
 	ErrGettingBitTwisterPath                     = &Error{Code: "GettingBitTwisterPath", Message: "error getting BitTwister path"}
 	ErrFailedToAddHostToTraefik                  = &Error{Code: "FailedToAddHostToTraefik", Message: "failed to add host to traefik"}
 	ErrParentInstanceIsNil                       = &Error{Code: "ParentInstanceIsNil", Message: "parent instance is nil for the sidecar '%s'"}
 	ErrFailedToGetIP                             = &Error{Code: "FailedToGetIP", Message: "failed to get IP for service %s"}
 	ErrFailedToEnsureEndpointWithPort            = &Error{Code: "FailedToEnsureEndpointWithPort", Message: "failed to ensure endpoint with port"}
-=======
-	ErrFileIsNotSubFolderOfVolumes               = &Error{Code: "FileIsNotSubFolderOfVolumes", Message: "the file '%s' is not a sub folder of any added volume"}
->>>>>>> f0d1b112
 )