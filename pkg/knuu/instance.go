--- conflicted
+++ resolved
@@ -75,13 +75,10 @@
 	isSidecar             bool
 	parentInstance        *Instance
 	sidecars              []*Instance
-<<<<<<< HEAD
+	fsGroup               int64
 	ingress               *Ingress
 	externalDns           []string
 	obsyConfig            *ObsyConfig
-=======
-	fsGroup               int64
->>>>>>> 287c841e
 }
 
 // NewInstance creates a new instance of the Instance struct
