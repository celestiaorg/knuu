package knuu

import (
	"fmt"
	"io"
	"os"
	"path/filepath"
	"strings"
	"time"

	"github.com/celestiaorg/knuu/pkg/container"
	"github.com/celestiaorg/knuu/pkg/k8s"
	"github.com/sirupsen/logrus"
	appv1 "k8s.io/api/apps/v1"
	v1 "k8s.io/api/core/v1"
	rbacv1 "k8s.io/api/rbac/v1"
)

// Instance represents a instance
type Instance struct {
	name                  string
	imageName             string
	k8sName               string
	state                 InstanceState
	instanceType          InstanceType
	kubernetesService     *v1.Service
	builderFactory        *container.BuilderFactory
	kubernetesStatefulSet *appv1.StatefulSet
	portsTCP              []int
	portsUDP              []int
	command               []string
	args                  []string
	env                   map[string]string
	volumes               []*k8s.Volume
	memoryRequest         string
	memoryLimit           string
	cpuRequest            string
	policyRules           []rbacv1.PolicyRule
	livenessProbe         *v1.Probe
	readinessProbe        *v1.Probe
	startupProbe          *v1.Probe
	files                 []*k8s.File
<<<<<<< HEAD
	ingress               *Ingress
	externalDns           []string
=======
	isSidecar             bool
	parentInstance        *Instance
	sidecars              []*Instance
>>>>>>> e303dc5a
}

// NewInstance creates a new instance of the Instance struct
func NewInstance(name string) (*Instance, error) {
	// Generate a UUID for this instance

	k8sName, err := generateK8sName(name)
	if err != nil {
		return nil, fmt.Errorf("error generating k8s name for instance '%s': %w", name, err)
	}
	// Create the instance
	return &Instance{
		name:           name,
		k8sName:        k8sName,
		imageName:      "",
		state:          None,
		instanceType:   BasicInstance,
		portsTCP:       make([]int, 0),
		portsUDP:       make([]int, 0),
		command:        make([]string, 0),
		args:           make([]string, 0),
		env:            make(map[string]string),
		volumes:        make([]*k8s.Volume, 0),
		memoryRequest:  "",
		memoryLimit:    "",
		cpuRequest:     "",
		policyRules:    make([]rbacv1.PolicyRule, 0),
		livenessProbe:  nil,
		readinessProbe: nil,
		startupProbe:   nil,
		files:          make([]*k8s.File, 0),
<<<<<<< HEAD
		ingress:        nil,
		externalDns:    make([]string, 0),
=======
		isSidecar:      false,
		parentInstance: nil,
		sidecars:       make([]*Instance, 0),
>>>>>>> e303dc5a
	}, nil
}

// SetImage sets the image of the instance.
// When calling in state 'Started', make sure to call AddVolume() before.
// It is only allowed in the 'None' and 'Started' states.
func (i *Instance) SetImage(image string) error {
	// Check if setting the image is allowed in the current state
	if !i.IsInState(None, Started) {
		return fmt.Errorf("setting image is only allowed in state 'None' and 'Started'. Current state is '%s'", i.state.String())
	}

	// Handle each state accordingly
	switch i.state {
	case None:
		// Use the builder to build a new image
		factory, err := container.NewBuilderFactory(image, i.getBuildDir())
		//builder, storage, err := container.NewBuilder(context, image)
		if err != nil {
			return fmt.Errorf("error creating builder: %s", err.Error())
		}
		i.builderFactory = factory
		i.state = Preparing
	case Started:

		if i.isSidecar {
			return fmt.Errorf("setting image is not allowed for sidecars when in state 'Started'")
		}

		if err := i.setImageWithGracePeriod(image, nil); err != nil {
			return err
		}
	}

	return nil
}

// SetImageInstant sets the image of the instance without a grace period.
// Instant means that the pod is replaced without a grace period of 1 second.
// It is only allowed in the 'Running' state.
func (i *Instance) SetImageInstant(image string) error {
	// Check if setting the image is allowed in the current state
	if !i.IsInState(Started) {
		return fmt.Errorf("setting image is only allowed in state 'Started'. Current state is '%s'", i.state.String())
	}

	if i.isSidecar {
		return fmt.Errorf("setting image is not allowed for sidecars")
	}

	gracePeriod := int64(0)

	if err := i.setImageWithGracePeriod(image, &gracePeriod); err != nil {
		return err
	}

	return nil
}

// SetCommand sets the command to run in the instance
// This function can only be called when the instance is in state 'Preparing' or 'Committed'
func (i *Instance) SetCommand(command ...string) error {
	if !i.IsInState(Preparing, Committed) {
		return fmt.Errorf("setting command is only allowed in state 'Preparing' or 'Committed'. Current state is '%s'", i.state.String())
	}
	i.command = command
	return nil
}

// SetArgs sets the arguments passed to the instance
// This function can only be called in the states 'Preparing' or 'Committed'
func (i *Instance) SetArgs(args ...string) error {
	if !i.IsInState(Preparing, Committed) {
		return fmt.Errorf("setting args is only allowed in state 'Preparing' or 'Committed'. Current state is '%s'", i.state.String())
	}
	i.args = args
	return nil
}

// AddPortTCP adds a TCP port to the instance
// This function can be called in the states 'Preparing' and 'Committed'
func (i *Instance) AddPortTCP(port int) error {
	if !i.IsInState(Preparing, Committed) {
		return fmt.Errorf("adding port is only allowed in state 'Preparing' or 'Committed'. Current state is '%s'", i.state.String())
	}
	validatePort(port)
	if i.isTCPPortRegistered(port) {
		return fmt.Errorf("TCP port '%d' is already in registered", port)
	}
	i.portsTCP = append(i.portsTCP, port)
	logrus.Debugf("Added TCP port '%d' to instance '%s'", port, i.name)
	return nil
}

// PortForwardTCP forwards the given port to a random port on the host
// This function can only be called in the state 'Started'
func (i *Instance) PortForwardTCP(port int) (int, error) {
	if !i.IsInState(Started) {
		return -1, fmt.Errorf("random port forwarding is only allowed in state 'Started'. Current state is '%s'", i.state.String())
	}
	validatePort(port)
	if !i.isTCPPortRegistered(port) {
		return -1, fmt.Errorf("TCP port '%d' is not registered", port)
	}
	// Get a random port on the host
	localPort, err := getFreePortTCP()
	if err != nil {
		return -1, fmt.Errorf("error getting free port: %v", err)
	}
	// Forward the port
	pod, err := k8s.GetFirstPodFromStatefulSet(k8s.Namespace(), i.k8sName)
	if err != nil {
		return -1, fmt.Errorf("error getting pod from statefulset '%s': %v", i.k8sName, err)
	}
	// We need to retry here because the port forwarding might fail as getFreePortTCP() might not free the port fast enough
	retries := 5
	wait := 5 * time.Second
	for r := 0; r < retries; r++ {
		err = k8s.PortForwardPod(k8s.Namespace(), pod.Name, localPort, port)
		if err == nil {
			break
		}
		if retries == r+1 {
			return -1, fmt.Errorf("error forwarding port after %d retries: %v", retries, err)
		}
		logrus.Debugf("Forwaring port %d failed, cause: %v, retrying after %v (retry %d/%d)", port, err, wait, r+1, retries)
		time.Sleep(wait)
	}
	return localPort, nil
}

// AddPortUDP adds a UDP port to the instance
// This function can be called in the states 'Preparing' and 'Committed'
func (i *Instance) AddPortUDP(port int) error {
	if !i.IsInState(Preparing, Committed) {
		return fmt.Errorf("adding port is only allowed in state 'Preparing' or 'Committed'. Current state is '%s'", i.state.String())
	}
	validatePort(port)
	if i.isUDPPortRegistered(port) {
		return fmt.Errorf("UDP port '%d' is already in registered", port)
	}
	i.portsUDP = append(i.portsUDP, port)
	logrus.Debugf("Added UDP port '%d' to instance '%s'", port, i.k8sName)
	return nil
}

// ExecuteCommand executes the given command in the instance
// This function can only be called in the states 'Preparing' and 'Started'
func (i *Instance) ExecuteCommand(command ...string) (string, error) {
	if !i.IsInState(Preparing, Started) {
		return "", fmt.Errorf("executing command is only allowed in state 'Preparing' or 'Started'. Current state is '%s'", i.state.String())
	}
	if i.IsInState(Preparing) {
		output, err := i.builderFactory.ExecuteCmdInBuilder(command)
		if err != nil {
			return "", fmt.Errorf("error executing command '%s' in instance '%s': %v", command, i.name, err)
		}
		return output, nil
	} else if i.IsInState(Started) {
		var instanceName string
		var errMsg error
		containerName := i.k8sName

		if i.isSidecar {
			instanceName = i.parentInstance.k8sName
			errMsg = fmt.Errorf("error executing command '%s' in sidecar '%s' of instance '%s'", command, i.k8sName, i.parentInstance.k8sName)
		} else {
			instanceName = i.k8sName
			errMsg = fmt.Errorf("error executing command '%s' in instance '%s'", command, i.k8sName)
		}

		pod, err := k8s.GetFirstPodFromStatefulSet(k8s.Namespace(), instanceName)
		if err != nil {
			return "", fmt.Errorf("error getting pod from statefulset '%s': %v", i.k8sName, err)
		}
		commandWithShell := []string{"/bin/sh", "-c", strings.Join(command, " ")}
		output, err := k8s.RunCommandInPod(k8s.Namespace(), pod.Name, containerName, commandWithShell)
		if err != nil {
			return "", fmt.Errorf("%v: %v", errMsg, err)
		}
		return output, nil
	} else {
		return "", fmt.Errorf("")
	}

	return "", nil
}

// checkStateForAddingFile checks if the current state allows adding a file
func (i *Instance) checkStateForAddingFile() error {
	if !i.IsInState(Preparing, Committed) {
		return fmt.Errorf("adding file is only allowed in state 'Preparing' or 'Committed'. Current state is '%s'", i.state.String())
	}
	return nil
}

// AddFile adds a file to the instance
// This function can only be called in the state 'Preparing'
func (i *Instance) AddFile(src string, dest string, chown string) error {
	if err := i.checkStateForAddingFile(); err != nil {
		return err
	}

	i.validateFileArgs(src, dest, chown)

	// check if src exists (either as file or as folder)
	if _, err := os.Stat(src); os.IsNotExist(err) {
		return fmt.Errorf("src '%s' does not exist", src)
	}

	// copy file to build dir
	dstPath := filepath.Join(i.getBuildDir(), dest)

	// make sure dir exists
	err := os.MkdirAll(filepath.Dir(dstPath), os.ModePerm)
	if err != nil {
		return fmt.Errorf("error creating directory: %w", err)
	}
	// Create destination file making sure the path is writeable.
	dst, err := os.Create(dstPath)
	if err != nil {
		return fmt.Errorf("failed to create destination file '%s': %w", dstPath, err)
	}
	defer dst.Close()

	// Open source file for reading.
	srcFile, err := os.Open(src)
	if err != nil {
		return fmt.Errorf("failed to open source file '%s': %w", src, err)
	}
	defer srcFile.Close()

	// Copy the contents from source file to destination file
	_, err = io.Copy(dst, srcFile)
	if err != nil {
		return fmt.Errorf("failed to copy from source '%s' to destination '%s': %w", src, dstPath, err)
	}

	switch i.state {
	case Preparing:
		i.addFileToBuilder(src, dest, chown)
	case Committed:
		// only allow files, not folders
		srcInfo, err := os.Stat(src)
		if os.IsNotExist(err) || srcInfo.IsDir() {
			return fmt.Errorf("src '%s' does not exist or is a directory", src)
		}
		file := k8s.NewFile(dstPath, dest)

		i.files = append(i.files, file)
	}

	logrus.Debugf("Added file '%s' to instance '%s'", dest, i.name)
	return nil
}

// AddFolder adds a folder to the instance
// This function can only be called in the state 'Preparing'
func (i *Instance) AddFolder(src string, dest string, chown string) error {
	if !i.IsInState(Preparing) {
		return fmt.Errorf("adding folder is only allowed in state 'Preparing'. Current state is '%s'", i.state.String())
	}

	i.validateFileArgs(src, dest, chown)

	// check if src exists (should be a folder)
	srcInfo, err := os.Stat(src)
	if os.IsNotExist(err) || !srcInfo.IsDir() {
		return fmt.Errorf("src '%s' does not exist or is not a directory", src)
	}

	// iterate over the files/directories in the src
	err = filepath.Walk(src, func(path string, info os.FileInfo, err error) error {
		if err != nil {
			return err
		}

		// create the destination path
		relPath, err := filepath.Rel(src, path)
		if err != nil {
			return err
		}
		dstPath := filepath.Join(i.getBuildDir(), dest, relPath)

		if info.IsDir() {
			// create directory at destination path
			return os.MkdirAll(dstPath, os.ModePerm)
		} else {
			// copy file to destination path
			return i.AddFile(path, filepath.Join(dest, relPath), chown)
		}

		return nil
	})

	if err != nil {
		return fmt.Errorf("error copying folder '%s' to instance '%s': %w", src, i.name, err)
	}

	logrus.Debugf("Added folder '%s' to instance '%s'", dest, i.name)
	return nil
}

// AddFileBytes adds a file with the given content to the instance
// This function can only be called in the state 'Preparing'
func (i *Instance) AddFileBytes(bytes []byte, dest string, chown string) error {
	if err := i.checkStateForAddingFile(); err != nil {
		return err
	}

	// create a temporary file
	tmpfile, err := os.CreateTemp("", "temp")
	if err != nil {
		return err
	}
	defer os.Remove(tmpfile.Name()) // clean up

	// write bytes to the temporary file
	if _, err := tmpfile.Write(bytes); err != nil {
		return err
	}
	if err := tmpfile.Close(); err != nil {
		return err
	}

	// use AddFile to copy the temp file to the destination
	return i.AddFile(tmpfile.Name(), dest, chown)
}

// SetUser sets the user for the instance
// This function can only be called in the state 'Preparing'
func (i *Instance) SetUser(user string) error {
	if !i.IsInState(Preparing) {
		return fmt.Errorf("setting user is only allowed in state 'Preparing'. Current state is '%s'", i.state.String())
	}
	err := i.builderFactory.SetUser(user)
	if err != nil {
		return fmt.Errorf("error setting user '%s' for instance '%s': %w", user, i.name, err)
	}
	logrus.Debugf("Set user '%s' for instance '%s'", user, i.name)
	return nil
}

// Commit commits the instance
// This function can only be called in the state 'Preparing'
func (i *Instance) Commit() error {
	if !i.IsInState(Preparing) {
		return fmt.Errorf("committing is only allowed in state 'Preparing'. Current state is '%s'", i.state.String())
	}
	if i.builderFactory.Changed() {
		// TODO: To speed up the process, the image name could be dependent on the hash of the image
		imageName, err := i.getImageRegistry()
		if err != nil {
			return fmt.Errorf("error getting image registry: %w", err)
		}
		err = i.builderFactory.PushBuilderImage(imageName)
		if err != nil {
			return fmt.Errorf("error pushing image for instance '%s': %w", i.name, err)
		}
		i.imageName = imageName
		logrus.Debugf("Pushed image for instance '%s'", i.name)
	} else {
		i.imageName = i.builderFactory.ImageNameFrom()
		logrus.Debugf("No need to build and push image for instance '%s'", i.name)
	}
	i.state = Committed
	logrus.Debugf("Set state of instance '%s' to '%s'", i.name, i.state.String())

	return nil
}

// AddVolume adds a volume to the instance
// The owner of the volume is set to 0, if you want to set a custom owner use AddVolumeWithOwner
// This function can only be called in the states 'Preparing' and 'Committed'
func (i *Instance) AddVolume(path, size string) error {
	i.AddVolumeWithOwner(path, size, 0)
	return nil
}

// AddVolumeWithOwner adds a volume to the instance with the given owner
// This function can only be called in the states 'Preparing' and 'Committed'
func (i *Instance) AddVolumeWithOwner(path, size string, owner int64) error {
	if !i.IsInState(Preparing, Committed) {
		return fmt.Errorf("adding volume is only allowed in state 'Preparing' or 'Committed'. Current state is '%s'", i.state.String())
	}
	volume := k8s.NewVolume(path, size, owner)
	i.volumes = append(i.volumes, volume)
	logrus.Debugf("Added volume '%s' with size '%s' and owner '%d' to instance '%s'", path, size, owner, i.name)
	return nil
}

// SetMemory sets the memory of the instance
// This function can only be called in the states 'Preparing' and 'Committed'
func (i *Instance) SetMemory(request, limit string) error {
	if !i.IsInState(Preparing, Committed) {
		return fmt.Errorf("setting memory is only allowed in state 'Preparing' or 'Committed'. Current state is '%s'", i.state.String())
	}
	i.memoryRequest = request
	i.memoryLimit = limit
	logrus.Debugf("Set memory to '%s' and limit to '%s' in instance '%s'", request, limit, i.name)
	return nil
}

// SetCPU sets the CPU of the instance
// This function can only be called in the states 'Preparing' and 'Committed'
func (i *Instance) SetCPU(request string) error {
	if !i.IsInState(Preparing, Committed) {
		return fmt.Errorf("setting cpu is only allowed in state 'Preparing' or 'Committed'. Current state is '%s'", i.state.String())
	}
	i.cpuRequest = request
	logrus.Debugf("Set cpu to '%s' in instance '%s'", request, i.name)
	return nil
}

// SetEnvironmentVariable sets the given environment variable in the instance
// This function can only be called in the states 'Preparing' and 'Committed'
func (i *Instance) SetEnvironmentVariable(key, value string) error {
	if !i.IsInState(Preparing, Committed) {
		return fmt.Errorf("setting environment variable is only allowed in state 'Preparing' or 'Committed'. Current state is '%s'", i.state.String())
	}
	if i.state == Preparing {
		i.builderFactory.SetEnvVar(key, value)
	} else if i.state == Committed {
		i.env[key] = value
	}
	logrus.Debugf("Set environment variable '%s' to '%s' in instance '%s'", key, value, i.name)
	return nil
}

// GetIP returns the IP of the instance
// This function can only be called in the states 'Preparing' and 'Started'
func (i *Instance) GetIP() (string, error) {
	svc, _ := k8s.GetService(k8s.Namespace(), i.k8sName)
	if svc == nil {
		// Service does not exist, so we need to deploy it
		err := i.deployService()
		if err != nil {
			return "", fmt.Errorf("error deploying service '%s': %w", i.k8sName, err)
		}
	}

	ip, err := k8s.GetServiceIP(k8s.Namespace(), i.k8sName)
	if err != nil {
		return "", fmt.Errorf("error getting IP of service '%s': %w", i.k8sName, err)
	}

	return ip, nil
}

// GetFileBytes returns the content of the given file
// This function can only be called in the states 'Preparing' and 'Committed'
func (i *Instance) GetFileBytes(file string) ([]byte, error) {
	if !i.IsInState(Preparing, Committed) {
		return nil, fmt.Errorf("getting file is only allowed in state 'Preparing' or 'Committed'. Current state is '%s'", i.state.String())
	}

	bytes, err := i.builderFactory.ReadFileFromBuilder(file)
	if err != nil {
		return nil, fmt.Errorf("error getting file '%s' from instance '%s': %w", file, i.name, err)
	}
	return bytes, nil
}

// AddPolicyRule adds a policy rule to the instance
// This function can only be called in the states 'Preparing' and 'Committed'
func (i *Instance) AddPolicyRule(rule rbacv1.PolicyRule) error {
	if !i.IsInState(Preparing, Committed) {
		return fmt.Errorf("adding policy rule is only allowed in state 'Preparing' or 'Committed'. Current state is '%s'", i.state.String())
	}
	i.policyRules = append(i.policyRules, rule)
	return nil
}

// checkStateForProbe checks if the current state is allowed for setting a probe
func (i *Instance) checkStateForProbe() error {
	if !i.IsInState(Preparing, Committed) {
		return fmt.Errorf("setting probe is only allowed in state 'Preparing' or 'Committed'. Current state is '%s'", i.state.String())
	}
	return nil
}

// SetLivenessProbe sets the liveness probe of the instance
// A live probe is a probe that is used to determine if the instance is still alive, and should be restarted if not
// See usage documentation: https://pkg.go.dev/k8s.io/api/core/v1@v0.27.3#Probe
// This function can only be called in the states 'Preparing' and 'Committed'
func (i *Instance) SetLivenessProbe(livenessProbe *v1.Probe) error {
	if err := i.checkStateForProbe(); err != nil {
		return err
	}
	i.livenessProbe = livenessProbe
	logrus.Debugf("Set liveness probe to '%s' in instance '%s'", livenessProbe, i.name)
	return nil
}

// SetReadinessProbe sets the readiness probe of the instance
// A readiness probe is a probe that is used to determine if the instance is ready to receive traffic
// See usage documentation: https://pkg.go.dev/k8s.io/api/core/v1@v0.27.3#Probe
// This function can only be called in the states 'Preparing' and 'Committed'
func (i *Instance) SetReadinessProbe(readinessProbe *v1.Probe) error {
	if err := i.checkStateForProbe(); err != nil {
		return err
	}
	i.readinessProbe = readinessProbe
	logrus.Debugf("Set readiness probe to '%s' in instance '%s'", readinessProbe, i.name)
	return nil
}

// SetStartupProbe sets the startup probe of the instance
// A startup probe is a probe that is used to determine if the instance is ready to receive traffic after a startup
// See usage documentation: https://pkg.go.dev/k8s.io/api/core/v1@v0.27.3#Probe
// This function can only be called in the states 'Preparing' and 'Committed'
func (i *Instance) SetStartupProbe(startupProbe *v1.Probe) error {
	if err := i.checkStateForProbe(); err != nil {
		return err
	}
	i.startupProbe = startupProbe
	logrus.Debugf("Set startup probe to '%s' in instance '%s'", startupProbe, i.name)
	return nil
}

<<<<<<< HEAD
// SetIngress sets the ingress of the instance
// This function can only be called in the states 'Preparing' and 'Committed'
func (i *Instance) SetIngress(ingress *Ingress) error {
	if !i.IsInState(Preparing, Committed) {
		return fmt.Errorf("setting ingress is only allowed in state 'Preparing' or 'Committed'. Current state is '%s'", i.state.String())
	}

	if err := ingress.validate(); err != nil {
		return fmt.Errorf("invalid ingress: %w", err)
	}

	if err := validatePort(ingress.Port); err != nil {
		return fmt.Errorf("invalid port '%d': %w", ingress.Port, err)
	}
	if !i.isTCPPortRegistered(ingress.Port) {
		return fmt.Errorf("port '%d' is not registered", ingress.Port)
	}

	i.ingress = ingress
	logrus.Debugf("Set ingress to '%s' in instance '%s'", i.ingress, i.name)
	return nil
}

// AddExternalDns sets the external DNS of the instance
// This function can only be called in the states 'Preparing' and 'Committed'
func (i *Instance) AddExternalDns(dns string) error {
	if !i.IsInState(Preparing, Committed) {
		return fmt.Errorf("adding external DNS is only allowed in state 'Preparing' or 'Committed'. Current state is '%s'", i.state.String())
	}
	// check if external DNS is already added
	for _, d := range i.externalDns {
		if d == dns {
			return fmt.Errorf("external DNS '%s' is already added", dns)
		}
	}
	i.externalDns = append(i.externalDns, dns)
	return nil
}

// Start starts the instance
// This function can only be called in the state 'Committed'
func (i *Instance) Start() error {
=======
// AddSidecar adds a sidecar to the instance
// This function can only be called in the state 'Preparing' or 'Committed'
func (i *Instance) AddSidecar(sidecar *Instance) error {

	if !i.IsInState(Preparing, Committed) {
		return fmt.Errorf("adding sidecar is only allowed in state 'Preparing' or 'Committed'. Current state is '%s'", i.state.String())
	}
	if sidecar == nil {
		return fmt.Errorf("sidecar is nil")
	}
	if sidecar == i {
		return fmt.Errorf("sidecar cannot be the same instance")
	}
	if sidecar.state != Committed {
		return fmt.Errorf("sidecar '%s' is not in state 'Committed'", sidecar.name)
	}
	if i.isSidecar {
		return fmt.Errorf("sidecar '%s' cannot have a sidecar", i.name)
	}
	if sidecar.isSidecar {
		return fmt.Errorf("sidecar '%s' is already a sidecar", sidecar.name)
	}

	i.sidecars = append(i.sidecars, sidecar)
	sidecar.isSidecar = true
	sidecar.parentInstance = i
	logrus.Debugf("Added sidecar '%s' to instance '%s'", sidecar.name, i.name)
	return nil
}

// StartWithoutWait starts the instance without waiting for it to be ready
// This function can only be called in the state 'Committed' or 'Stopped'
func (i *Instance) StartWithoutWait() error {
>>>>>>> e303dc5a
	if !i.IsInState(Committed, Stopped) {
		return fmt.Errorf("starting is only allowed in state 'Committed' or 'Stopped'. Current state is '%s'", i.state.String())
	}
	if err := applyFunctionToInstances(i.sidecars, func(sidecar Instance) error {
		if !sidecar.IsInState(Committed, Stopped) {
			return fmt.Errorf("starting is only allowed in state 'Committed' or 'Stopped'. Current state of sidecar '%s' is '%s'", sidecar.name, sidecar.state.String())
		}
		return nil
	}); err != nil {
		return err
	}
	if i.isSidecar {
		return fmt.Errorf("starting a sidecar is not allowed")
	}
	if i.state == Committed {

		if err := i.deployResources(); err != nil {
			return fmt.Errorf("error deploying resources for instance '%s': %w", i.k8sName, err)
		}
<<<<<<< HEAD
		if i.ingress != nil {
			err := i.deployIngress()
			if err != nil {
				return fmt.Errorf("error deploying ingress for instance '%s': %w", i.k8sName, err)
			}
		}
		if len(i.files) != 0 {
			err := i.deployFiles()
			if err != nil {
				return fmt.Errorf("error deploying files for instance '%s': %w", i.k8sName, err)
			}
=======
		if err := applyFunctionToInstances(i.sidecars, func(sidecar Instance) error {
			return sidecar.deployResources()
		}); err != nil {
			return fmt.Errorf("error deploying resources for sidecars of instance '%s': %w", i.k8sName, err)
>>>>>>> e303dc5a
		}

	}
	err := i.deployPod()
	if err != nil {
		return fmt.Errorf("error deploying pod for instance '%s': %w", i.k8sName, err)
	}
	i.state = Started
	setStateForSidecars(i.sidecars, Started)
	logrus.Debugf("Set state of instance '%s' to '%s'", i.k8sName, i.state.String())

	return nil
}

// Start starts the instance and waits for it to be ready
// This function can only be called in the state 'Committed' and 'Stopped'
func (i *Instance) Start() error {
	if err := i.StartWithoutWait(); err != nil {
		return err
	}

	err := i.WaitInstanceIsRunning()
	if err != nil {
		return fmt.Errorf("error waiting for instance '%s' to be running: %w", i.k8sName, err)
	}

	return nil
}

// IsRunning returns true if the instance is running
// This function can only be called in the state 'Started'
func (i *Instance) IsRunning() (bool, error) {
	if !i.IsInState(Started, Stopped) {
		return false, fmt.Errorf("checking if instance is running is only allowed in state 'Started'. Current state is '%s'", i.state.String())
	}
	return k8s.IsStatefulSetRunning(k8s.Namespace(), i.k8sName)
}

// WaitInstanceIsRunning waits until the instance is running
// This function can only be called in the state 'Started'
func (i *Instance) WaitInstanceIsRunning() error {
	if !i.IsInState(Started) {
		return fmt.Errorf("waiting for instance is only allowed in state 'Started'. Current state is '%s'", i.state.String())
	}
	timeout := time.After(1 * time.Minute)
	tick := time.Tick(1 * time.Second)

	for {
		select {
		case <-timeout:
			return fmt.Errorf("timeout while waiting for instance '%s' to be running", i.k8sName)
		case <-tick:
			running, err := i.IsRunning()
			if err != nil {
				return fmt.Errorf("error checking if instance '%s' is running: %w", i.k8sName, err)
			}
			if running {
				return nil
			}
		}
	}
}

// DisableNetwork disables the network of the instance
// This does not apply to executor instances
// This function can only be called in the state 'Started'
func (i *Instance) DisableNetwork() error {
	if !i.IsInState(Started) {
		return fmt.Errorf("disabling network is only allowed in state 'Started'. Current state is '%s'", i.state.String())
	}
	executorSelectorMap := map[string]string{
		"knuu.sh/type": ExecutorInstance.String(),
	}
	err := k8s.CreateNetworkPolicy(k8s.Namespace(), i.k8sName, i.getLabels(), executorSelectorMap, executorSelectorMap)
	if err != nil {
		return fmt.Errorf("error disabling network for instance '%s': %w", i.k8sName, err)
	}
	return nil
}

// EnableNetwork enables the network of the instance
// This function can only be called in the state 'Started'
func (i *Instance) EnableNetwork() error {
	if !i.IsInState(Started) {
		return fmt.Errorf("enabling network is only allowed in state 'Started'. Current state is '%s'", i.state.String())
	}
	err := k8s.DeleteNetworkPolicy(k8s.Namespace(), i.k8sName)
	if err != nil {
		return fmt.Errorf("error enabling network for instance '%s': %w", i.k8sName, err)
	}
	return nil
}

// NetworkIsDisabled returns true if the network of the instance is disabled
// This function can only be called in the state 'Started'
func (i *Instance) NetworkIsDisabled() (bool, error) {
	if !i.IsInState(Started) {
		return false, fmt.Errorf("checking if network is disabled is only allowed in state 'Started'. Current state is '%s'", i.state.String())
	}
	return k8s.NetworkPolicyExists(k8s.Namespace(), i.k8sName), nil
}

// WaitInstanceIsStopped waits until the instance is not running anymore
// This function can only be called in the state 'Stopped'
func (i *Instance) WaitInstanceIsStopped() error {
	if !i.IsInState(Stopped) {
		return fmt.Errorf("waiting for instance is only allowed in state 'Stopped'. Current state is '%s'", i.state.String())
	}
	for {
		running, err := i.IsRunning()
		if !running {
			break
		}
		if err != nil {
			return fmt.Errorf("error checking if instance '%s' is running: %w", i.k8sName, err)
		}
	}

	return nil
}

// Stop stops the instance
// CAUTION: In order to keep data of the instance, you need to use AddVolume() before.
// This function can only be called in the state 'Started'
func (i *Instance) Stop() error {
	if !i.IsInState(Started) {
		return fmt.Errorf("stopping is only allowed in state 'Started'. Current state is '%s'", i.state.String())
	}
	err := i.destroyPod()
	if err != nil {
		return fmt.Errorf("error destroying pod for instance '%s': %w", i.k8sName, err)
	}
	i.state = Stopped
	setStateForSidecars(i.sidecars, Stopped)
	logrus.Debugf("Set state of instance '%s' to '%s'", i.k8sName, i.state.String())

	return nil
}

// Destroy destroys the instance
// This function can only be called in the state 'Started' or 'Destroyed'
func (i *Instance) Destroy() error {
	if !i.IsInState(Started, Stopped, Destroyed) {
		return fmt.Errorf("destroying is only allowed in state 'Started' or 'Destroyed'. Current state is '%s'", i.state.String())
	}
	if i.state == Destroyed {
		return nil
	}
	err := i.destroyPod()
	if err != nil {
		return fmt.Errorf("error destroying pod for instance '%s': %w", i.k8sName, err)
	}
	if err := i.destroyResources(); err != nil {
		return fmt.Errorf("error destroying resources for instance '%s': %w", i.k8sName, err)
	}

	if err := applyFunctionToInstances(i.sidecars, func(sidecar Instance) error {
		return sidecar.destroyResources()
	}); err != nil {
		return err
	}
	if i.ingress != nil {
		err = i.destroyIngress()
		if err != nil {
			return fmt.Errorf("error destroying ingress for instance '%s': %w", i.k8sName, err)
		}
	}

	i.state = Destroyed
	setStateForSidecars(i.sidecars, Destroyed)
	logrus.Debugf("Set state of instance '%s' to '%s'", i.k8sName, i.state.String())

	return nil
}

// Clone creates a clone of the instance
// This function can only be called in the state 'Committed'
// When cloning an instance that is a sidecar, the clone will be not a sidecar
// When cloning an instance with sidecars, the sidecars will be cloned as well
func (i *Instance) Clone() (*Instance, error) {
	if !i.IsInState(Committed) {
		return nil, fmt.Errorf("cloning is only allowed in state 'Committed'. Current state is '%s'", i.state.String())
	}

	newK8sName, err := generateK8sName(i.name)
	if err != nil {
		return nil, fmt.Errorf("error generating k8s name for instance '%s': %w", i.name, err)
	}
	// Create a new instance with the same attributes as the original instance
	ins := i.cloneWithSuffix("")
	ins.k8sName = newK8sName
	return ins, nil
}<|MERGE_RESOLUTION|>--- conflicted
+++ resolved
@@ -40,14 +40,11 @@
 	readinessProbe        *v1.Probe
 	startupProbe          *v1.Probe
 	files                 []*k8s.File
-<<<<<<< HEAD
-	ingress               *Ingress
-	externalDns           []string
-=======
 	isSidecar             bool
 	parentInstance        *Instance
 	sidecars              []*Instance
->>>>>>> e303dc5a
+	ingress               *Ingress
+	externalDns           []string
 }
 
 // NewInstance creates a new instance of the Instance struct
@@ -79,14 +76,11 @@
 		readinessProbe: nil,
 		startupProbe:   nil,
 		files:          make([]*k8s.File, 0),
-<<<<<<< HEAD
-		ingress:        nil,
-		externalDns:    make([]string, 0),
-=======
 		isSidecar:      false,
 		parentInstance: nil,
 		sidecars:       make([]*Instance, 0),
->>>>>>> e303dc5a
+		ingress:        nil,
+		externalDns:    make([]string, 0),
 	}, nil
 }
 
@@ -607,7 +601,36 @@
 	return nil
 }
 
-<<<<<<< HEAD
+// AddSidecar adds a sidecar to the instance
+// This function can only be called in the state 'Preparing' or 'Committed'
+func (i *Instance) AddSidecar(sidecar *Instance) error {
+
+	if !i.IsInState(Preparing, Committed) {
+		return fmt.Errorf("adding sidecar is only allowed in state 'Preparing' or 'Committed'. Current state is '%s'", i.state.String())
+	}
+	if sidecar == nil {
+		return fmt.Errorf("sidecar is nil")
+	}
+	if sidecar == i {
+		return fmt.Errorf("sidecar cannot be the same instance")
+	}
+	if sidecar.state != Committed {
+		return fmt.Errorf("sidecar '%s' is not in state 'Committed'", sidecar.name)
+	}
+	if i.isSidecar {
+		return fmt.Errorf("sidecar '%s' cannot have a sidecar", i.name)
+	}
+	if sidecar.isSidecar {
+		return fmt.Errorf("sidecar '%s' is already a sidecar", sidecar.name)
+	}
+
+	i.sidecars = append(i.sidecars, sidecar)
+	sidecar.isSidecar = true
+	sidecar.parentInstance = i
+	logrus.Debugf("Added sidecar '%s' to instance '%s'", sidecar.name, i.name)
+	return nil
+}
+
 // SetIngress sets the ingress of the instance
 // This function can only be called in the states 'Preparing' and 'Committed'
 func (i *Instance) SetIngress(ingress *Ingress) error {
@@ -647,44 +670,9 @@
 	return nil
 }
 
-// Start starts the instance
-// This function can only be called in the state 'Committed'
-func (i *Instance) Start() error {
-=======
-// AddSidecar adds a sidecar to the instance
-// This function can only be called in the state 'Preparing' or 'Committed'
-func (i *Instance) AddSidecar(sidecar *Instance) error {
-
-	if !i.IsInState(Preparing, Committed) {
-		return fmt.Errorf("adding sidecar is only allowed in state 'Preparing' or 'Committed'. Current state is '%s'", i.state.String())
-	}
-	if sidecar == nil {
-		return fmt.Errorf("sidecar is nil")
-	}
-	if sidecar == i {
-		return fmt.Errorf("sidecar cannot be the same instance")
-	}
-	if sidecar.state != Committed {
-		return fmt.Errorf("sidecar '%s' is not in state 'Committed'", sidecar.name)
-	}
-	if i.isSidecar {
-		return fmt.Errorf("sidecar '%s' cannot have a sidecar", i.name)
-	}
-	if sidecar.isSidecar {
-		return fmt.Errorf("sidecar '%s' is already a sidecar", sidecar.name)
-	}
-
-	i.sidecars = append(i.sidecars, sidecar)
-	sidecar.isSidecar = true
-	sidecar.parentInstance = i
-	logrus.Debugf("Added sidecar '%s' to instance '%s'", sidecar.name, i.name)
-	return nil
-}
-
 // StartWithoutWait starts the instance without waiting for it to be ready
 // This function can only be called in the state 'Committed' or 'Stopped'
 func (i *Instance) StartWithoutWait() error {
->>>>>>> e303dc5a
 	if !i.IsInState(Committed, Stopped) {
 		return fmt.Errorf("starting is only allowed in state 'Committed' or 'Stopped'. Current state is '%s'", i.state.String())
 	}
@@ -704,26 +692,11 @@
 		if err := i.deployResources(); err != nil {
 			return fmt.Errorf("error deploying resources for instance '%s': %w", i.k8sName, err)
 		}
-<<<<<<< HEAD
-		if i.ingress != nil {
-			err := i.deployIngress()
-			if err != nil {
-				return fmt.Errorf("error deploying ingress for instance '%s': %w", i.k8sName, err)
-			}
-		}
-		if len(i.files) != 0 {
-			err := i.deployFiles()
-			if err != nil {
-				return fmt.Errorf("error deploying files for instance '%s': %w", i.k8sName, err)
-			}
-=======
 		if err := applyFunctionToInstances(i.sidecars, func(sidecar Instance) error {
 			return sidecar.deployResources()
 		}); err != nil {
 			return fmt.Errorf("error deploying resources for sidecars of instance '%s': %w", i.k8sName, err)
->>>>>>> e303dc5a
-		}
-
+		}
 	}
 	err := i.deployPod()
 	if err != nil {
