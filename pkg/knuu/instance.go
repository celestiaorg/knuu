package knuu

import (
	"fmt"
	"io"
	"os"
	"path/filepath"
	"strings"
	"time"

	"github.com/celestiaorg/knuu/pkg/container"
	"github.com/celestiaorg/knuu/pkg/k8s"
	"github.com/sirupsen/logrus"
	appv1 "k8s.io/api/apps/v1"
	v1 "k8s.io/api/core/v1"
	rbacv1 "k8s.io/api/rbac/v1"
)

// Instance represents a instance
type Instance struct {
	name                  string
	imageName             string
	k8sName               string
	state                 InstanceState
	instanceType          InstanceType
	kubernetesService     *v1.Service
	builderFactory        *container.BuilderFactory
	kubernetesStatefulSet *appv1.StatefulSet
	portsTCP              []int
	portsUDP              []int
	command               []string
	args                  []string
	env                   map[string]string
	volumes               []*k8s.Volume
	memoryRequest         string
	memoryLimit           string
	cpuRequest            string
	policyRules           []rbacv1.PolicyRule
	livenessProbe         *v1.Probe
	readinessProbe        *v1.Probe
	startupProbe          *v1.Probe
<<<<<<< HEAD
	ingress               *Ingress
	externalDns           []string
=======
	files                 []*k8s.File
>>>>>>> fd85a081
}

// NewInstance creates a new instance of the Instance struct
func NewInstance(name string) (*Instance, error) {
	// Generate a UUID for this instance

	k8sName, err := generateK8sName(name)
	if err != nil {
		return nil, fmt.Errorf("error generating k8s name for instance '%s': %w", name, err)
	}
	// Create the instance
	return &Instance{
		name:           name,
		k8sName:        k8sName,
		imageName:      "",
		state:          None,
		instanceType:   BasicInstance,
		portsTCP:       make([]int, 0),
		portsUDP:       make([]int, 0),
		command:        make([]string, 0),
		args:           make([]string, 0),
		env:            make(map[string]string),
		volumes:        make([]*k8s.Volume, 0),
		memoryRequest:  "",
		memoryLimit:    "",
		cpuRequest:     "",
		policyRules:    make([]rbacv1.PolicyRule, 0),
		livenessProbe:  nil,
		readinessProbe: nil,
		startupProbe:   nil,
<<<<<<< HEAD
		ingress:        nil,
		externalDns:    make([]string, 0),
=======
		files:          make([]*k8s.File, 0),
>>>>>>> fd85a081
	}, nil
}

// SetImage sets the image of the instance.
// When calling in state 'Started', make sure to call AddVolume() before.
// It is only allowed in the 'None' and 'Started' states.
func (i *Instance) SetImage(image string) error {
	// Check if setting the image is allowed in the current state
	if !i.IsInState(None, Started) {
		return fmt.Errorf("setting image is only allowed in state 'None' and 'Started'. Current state is '%s'", i.state.String())
	}

	var err error

	// Handle each state accordingly
	switch i.state {
	case None:
		// Use the builder to build a new image
		factory, err := container.NewBuilderFactory(image, i.getBuildDir())
		//builder, storage, err := container.NewBuilder(context, image)
		if err != nil {
			return fmt.Errorf("error creating builder: %s", err.Error())
		}
		i.builderFactory = factory
		i.state = Preparing
	case Started:

		// Generate the pod configuration
		podConfig := k8s.PodConfig{
			Namespace:          k8s.Namespace(),
			Name:               i.k8sName,
			Labels:             i.kubernetesStatefulSet.Labels,
			Image:              image,
			Command:            i.command,
			Args:               i.args,
			Env:                i.env,
			Volumes:            i.volumes,
			MemoryRequest:      i.memoryRequest,
			MemoryLimit:        i.memoryLimit,
			CPURequest:         i.cpuRequest,
			ServiceAccountName: i.k8sName,
			LivenessProbe:      i.livenessProbe,
			ReadinessProbe:     i.readinessProbe,
			StartupProbe:       i.startupProbe,
			Files:              i.files,
		}
		// Generate the statefulset configuration
		statefulSetConfig := k8s.StatefulSetConfig{
			Namespace: k8s.Namespace(),
			Name:      i.k8sName,
			Labels:    i.kubernetesStatefulSet.Labels,
			Replicas:  1,
			PodConfig: podConfig,
		}

		// Replace the pod with a new one, using the given image
		_, err = k8s.ReplaceStatefulSet(statefulSetConfig)
		if err != nil {
			return fmt.Errorf("error replacing pod: %s", err.Error())
		}
		i.WaitInstanceIsRunning()
	}

	return nil
}

// SetImageInstant sets the image of the instance without a grace period.
// Instant means that the pod is replaced without a grace period of 1 second.
// It is only allowed in the 'Running' state.
func (i *Instance) SetImageInstant(image string) error {
	// Check if setting the image is allowed in the current state
	if !i.IsInState(Started) {
		return fmt.Errorf("setting image is only allowed in state 'Started'. Current state is '%s'", i.state.String())
	}

	// Generate the pod configuration
	podConfig := k8s.PodConfig{
		Namespace:          k8s.Namespace(),
		Name:               i.k8sName,
		Labels:             i.kubernetesStatefulSet.Labels,
		Image:              image,
		Command:            i.command,
		Args:               i.args,
		Env:                i.env,
		Volumes:            i.volumes,
		MemoryRequest:      i.memoryRequest,
		MemoryLimit:        i.memoryLimit,
		CPURequest:         i.cpuRequest,
		ServiceAccountName: i.k8sName,
		LivenessProbe:      i.livenessProbe,
		ReadinessProbe:     i.readinessProbe,
		StartupProbe:       i.startupProbe,
		Files:              i.files,
	}
	// Generate the statefulset configuration
	statefulSetConfig := k8s.StatefulSetConfig{
		Namespace: k8s.Namespace(),
		Name:      i.k8sName,
		Labels:    i.kubernetesStatefulSet.Labels,
		Replicas:  1,
		PodConfig: podConfig,
	}

	// Replace the pod with a new one, using the given image
	gracePeriod := int64(1)
	_, err := k8s.ReplaceStatefulSetWithGracePeriod(statefulSetConfig, &gracePeriod)
	if err != nil {
		return fmt.Errorf("error replacing pod: %s", err.Error())
	}
	i.WaitInstanceIsRunning()

	return nil
}

// SetCommand sets the command to run in the instance
// This function can only be called when the instance is in state 'Preparing' or 'Committed'
func (i *Instance) SetCommand(command ...string) error {
	if !i.IsInState(Preparing, Committed) {
		return fmt.Errorf("setting command is only allowed in state 'Preparing' or 'Committed'. Current state is '%s'", i.state.String())
	}
	i.command = command
	return nil
}

// SetArgs sets the arguments passed to the instance
// This function can only be called in the states 'Preparing' or 'Committed'
func (i *Instance) SetArgs(args ...string) error {
	if !i.IsInState(Preparing, Committed) {
		return fmt.Errorf("setting args is only allowed in state 'Preparing' or 'Committed'. Current state is '%s'", i.state.String())
	}
	i.args = args
	return nil
}

// AddPortTCP adds a TCP port to the instance
// This function can be called in the states 'Preparing' and 'Committed'
func (i *Instance) AddPortTCP(port int) error {
	if !i.IsInState(Preparing, Committed) {
		return fmt.Errorf("adding port is only allowed in state 'Preparing' or 'Committed'. Current state is '%s'", i.state.String())
	}
	validatePort(port)
	if i.isTCPPortRegistered(port) {
		return fmt.Errorf("TCP port '%d' is already in registered", port)
	}
	i.portsTCP = append(i.portsTCP, port)
	logrus.Debugf("Added TCP port '%d' to instance '%s'", port, i.name)
	return nil
}

// PortForwardTCP forwards the given port to a random port on the host
// This function can only be called in the state 'Started'
func (i *Instance) PortForwardTCP(port int) (int, error) {
	if !i.IsInState(Started) {
		return -1, fmt.Errorf("random port forwarding is only allowed in state 'Started'. Current state is '%s'", i.state.String())
	}
	validatePort(port)
	if !i.isTCPPortRegistered(port) {
		return -1, fmt.Errorf("TCP port '%d' is not registered", port)
	}
	// Get a random port on the host
	localPort, err := getFreePortTCP()
	if err != nil {
		return -1, fmt.Errorf("error getting free port: %v", err)
	}
	// Forward the port
	pod, err := k8s.GetFirstPodFromStatefulSet(k8s.Namespace(), i.k8sName)
	if err != nil {
		return -1, fmt.Errorf("error getting pod from statefulset '%s': %v", i.k8sName, err)
	}
	// We need to retry here because the port forwarding might fail as getFreePortTCP() might not free the port fast enough
	retries := 5
	wait := 5 * time.Second
	for r := 0; r < retries; r++ {
		err = k8s.PortForwardPod(k8s.Namespace(), pod.Name, localPort, port)
		if err == nil {
			break
		}
		if retries == r+1 {
			return -1, fmt.Errorf("error forwarding port after %d retries: %v", retries, err)
		}
		logrus.Debugf("Forwaring port %d failed, cause: %v, retrying after %v (retry %d/%d)", port, err, wait, r+1, retries)
		time.Sleep(wait)
	}
	return localPort, nil
}

// AddPortUDP adds a UDP port to the instance
// This function can be called in the states 'Preparing' and 'Committed'
func (i *Instance) AddPortUDP(port int) error {
	if !i.IsInState(Preparing, Committed) {
		return fmt.Errorf("adding port is only allowed in state 'Preparing' or 'Committed'. Current state is '%s'", i.state.String())
	}
	validatePort(port)
	if i.isUDPPortRegistered(port) {
		return fmt.Errorf("UDP port '%d' is already in registered", port)
	}
	i.portsUDP = append(i.portsUDP, port)
	logrus.Debugf("Added UDP port '%d' to instance '%s'", port, i.k8sName)
	return nil
}

// ExecuteCommand executes the given command in the instance
// This function can only be called in the states 'Preparing' and 'Started'
func (i *Instance) ExecuteCommand(command ...string) (string, error) {
	if !i.IsInState(Preparing, Started) {
		return "", fmt.Errorf("executing command is only allowed in state 'Preparing' or 'Started'. Current state is '%s'", i.state.String())
	}
	if i.IsInState(Preparing) {
		output, err := i.builderFactory.ExecuteCmdInBuilder(command)
		if err != nil {
			return "", fmt.Errorf("error executing command '%s' in instance '%s': %v", command, i.name, err)
		}
		return output, nil
	} else if i.IsInState(Started) {
		pod, err := k8s.GetFirstPodFromStatefulSet(k8s.Namespace(), i.k8sName)
		if err != nil {
			return "", fmt.Errorf("error getting pod from statefulset '%s': %v", i.k8sName, err)
		}
		commandWithShell := []string{"/bin/sh", "-c", strings.Join(command, " ")}
		output, err := k8s.RunCommandInPod(k8s.Namespace(), pod.Name, i.k8sName, commandWithShell)
		if err != nil {
			return "", fmt.Errorf("error executing command '%s' in started instance '%s': %v", command, i.k8sName, err)
		}
		return output, nil
	} else {
		return "", fmt.Errorf("cannot execute command '%s' in instance '%s' in state '%s'", command, i.k8sName, i.state.String())
	}

	return "", nil
}

// AddFile adds a file to the instance
// This function can only be called in the state 'Preparing'
func (i *Instance) AddFile(src string, dest string, chown string) error {
	if !i.IsInState(Preparing, Committed) {
		return fmt.Errorf("adding file is only allowed in state 'Preparing' or 'Committed'. Current state is '%s'", i.state.String())
	}

	i.validateFileArgs(src, dest, chown)

	// check if src exists (either as file or as folder)
	if _, err := os.Stat(src); os.IsNotExist(err) {
		return fmt.Errorf("src '%s' does not exist", src)
	}

	// copy file to build dir
	dstPath := filepath.Join(i.getBuildDir(), dest)

	// make sure dir exists
	err := os.MkdirAll(filepath.Dir(dstPath), os.ModePerm)
	if err != nil {
		return fmt.Errorf("error creating directory: %w", err)
	}
	// Create destination file making sure the path is writeable.
	dst, err := os.Create(dstPath)
	if err != nil {
		return fmt.Errorf("failed to create destination file '%s': %w", dstPath, err)
	}
	defer dst.Close()

	// Open source file for reading.
	srcFile, err := os.Open(src)
	if err != nil {
		return fmt.Errorf("failed to open source file '%s': %w", src, err)
	}
	defer srcFile.Close()

	// Copy the contents from source file to destination file
	_, err = io.Copy(dst, srcFile)
	if err != nil {
		return fmt.Errorf("failed to copy from source '%s' to destination '%s': %w", src, dstPath, err)
	}

	switch i.state {
	case Preparing:
		i.addFileToBuilder(src, dest, chown)
	case Committed:
		// only allow files, not folders
		srcInfo, err := os.Stat(src)
		if os.IsNotExist(err) || srcInfo.IsDir() {
			return fmt.Errorf("src '%s' does not exist or is a directory", src)
		}
		file := k8s.NewFile(dstPath, dest)

		i.files = append(i.files, file)
	}

	logrus.Debugf("Added file '%s' to instance '%s'", dest, i.name)
	return nil
}

// AddFolder adds a folder to the instance
// This function can only be called in the state 'Preparing'
func (i *Instance) AddFolder(src string, dest string, chown string) error {
	if !i.IsInState(Preparing) {
		return fmt.Errorf("adding folder is only allowed in state 'Preparing'. Current state is '%s'", i.state.String())
	}

	i.validateFileArgs(src, dest, chown)

	// check if src exists (should be a folder)
	srcInfo, err := os.Stat(src)
	if os.IsNotExist(err) || !srcInfo.IsDir() {
		return fmt.Errorf("src '%s' does not exist or is not a directory", src)
	}

	// iterate over the files/directories in the src
	err = filepath.Walk(src, func(path string, info os.FileInfo, err error) error {
		if err != nil {
			return err
		}

		// create the destination path
		relPath, err := filepath.Rel(src, path)
		if err != nil {
			return err
		}
		dstPath := filepath.Join(i.getBuildDir(), dest, relPath)

		if info.IsDir() {
			// create directory at destination path
			return os.MkdirAll(dstPath, os.ModePerm)
		} else {
			// copy file to destination path
			return i.AddFile(path, filepath.Join(dest, relPath), chown)
		}

		return nil
	})

	if err != nil {
		return fmt.Errorf("error copying folder '%s' to instance '%s': %w", src, i.name, err)
	}

	logrus.Debugf("Added folder '%s' to instance '%s'", dest, i.name)
	return nil
}

// AddFileBytes adds a file with the given content to the instance
// This function can only be called in the state 'Preparing'
func (i *Instance) AddFileBytes(bytes []byte, dest string, chown string) error {
	if !i.IsInState(Preparing) {
		return fmt.Errorf("adding file is only allowed in state 'Preparing'. Current state is '%s'", i.state.String())
	}

	// create a temporary file
	tmpfile, err := os.CreateTemp("", "temp")
	if err != nil {
		return err
	}
	defer os.Remove(tmpfile.Name()) // clean up

	// write bytes to the temporary file
	if _, err := tmpfile.Write(bytes); err != nil {
		return err
	}
	if err := tmpfile.Close(); err != nil {
		return err
	}

	// use AddFile to copy the temp file to the destination
	return i.AddFile(tmpfile.Name(), dest, chown)
}

// SetUser sets the user for the instance
// This function can only be called in the state 'Preparing'
func (i *Instance) SetUser(user string) error {
	if !i.IsInState(Preparing) {
		return fmt.Errorf("setting user is only allowed in state 'Preparing'. Current state is '%s'", i.state.String())
	}
	err := i.builderFactory.SetUser(user)
	if err != nil {
		return fmt.Errorf("error setting user '%s' for instance '%s': %w", user, i.name, err)
	}
	logrus.Debugf("Set user '%s' for instance '%s'", user, i.name)
	return nil
}

// Commit commits the instance
// This function can only be called in the state 'Preparing'
func (i *Instance) Commit() error {
	if !i.IsInState(Preparing) {
		return fmt.Errorf("committing is only allowed in state 'Preparing'. Current state is '%s'", i.state.String())
	}
	if i.builderFactory.Changed() {
		// TODO: To speed up the process, the image name could be dependent on the hash of the image
		imageName, err := i.getImageRegistry()
		if err != nil {
			return fmt.Errorf("error getting image registry: %w", err)
		}
		err = i.builderFactory.PushBuilderImage(imageName)
		if err != nil {
			return fmt.Errorf("error pushing image for instance '%s': %w", i.name, err)
		}
		i.imageName = imageName
		logrus.Debugf("Pushed image for instance '%s'", i.name)
	} else {
		i.imageName = i.builderFactory.ImageNameFrom()
		logrus.Debugf("No need to build and push image for instance '%s'", i.name)
	}
	i.state = Committed
	logrus.Debugf("Set state of instance '%s' to '%s'", i.name, i.state.String())

	return nil
}

// AddVolume adds a volume to the instance
// The owner of the volume is set to 0, if you want to set a custom owner use AddVolumeWithOwner
// This function can only be called in the states 'Preparing' and 'Committed'
func (i *Instance) AddVolume(path string, size string) error {
	i.AddVolumeWithOwner(path, size, 0)
	return nil
}

// AddVolumeWithOwner adds a volume to the instance with the given owner
// This function can only be called in the states 'Preparing' and 'Committed'
func (i *Instance) AddVolumeWithOwner(path string, size string, owner int64) error {
	if !i.IsInState(Preparing, Committed) {
		return fmt.Errorf("adding volume is only allowed in state 'Preparing' or 'Committed'. Current state is '%s'", i.state.String())
	}
	volume := k8s.NewVolume(path, size, owner)
	i.volumes = append(i.volumes, volume)
	logrus.Debugf("Added volume '%s' with size '%s' and owner '%d' to instance '%s'", path, size, owner, i.name)
	return nil
}

// SetMemory sets the memory of the instance
// This function can only be called in the states 'Preparing' and 'Committed'
func (i *Instance) SetMemory(request string, limit string) error {
	if !i.IsInState(Preparing, Committed) {
		return fmt.Errorf("setting memory is only allowed in state 'Preparing' or 'Committed'. Current state is '%s'", i.state.String())
	}
	i.memoryRequest = request
	i.memoryLimit = limit
	logrus.Debugf("Set memory to '%s' and limit to '%s' in instance '%s'", request, limit, i.name)
	return nil
}

// SetCPU sets the CPU of the instance
// This function can only be called in the states 'Preparing' and 'Committed'
func (i *Instance) SetCPU(request string) error {
	if !i.IsInState(Preparing, Committed) {
		return fmt.Errorf("setting cpu is only allowed in state 'Preparing' or 'Committed'. Current state is '%s'", i.state.String())
	}
	i.cpuRequest = request
	logrus.Debugf("Set cpu to '%s' in instance '%s'", request, i.name)
	return nil
}

// SetEnvironmentVariable sets the given environment variable in the instance
// This function can only be called in the states 'Preparing' and 'Committed'
func (i *Instance) SetEnvironmentVariable(key string, value string) error {
	if !i.IsInState(Preparing, Committed) {
		return fmt.Errorf("setting environment variable is only allowed in state 'Preparing' or 'Committed'. Current state is '%s'", i.state.String())
	}
	if i.state == Preparing {
		i.builderFactory.SetEnvVar(key, value)
	} else if i.state == Committed {
		i.env[key] = value
	}
	logrus.Debugf("Set environment variable '%s' to '%s' in instance '%s'", key, value, i.name)
	return nil
}

// GetIP returns the IP of the instance
// This function can only be called in the states 'Preparing' and 'Started'
func (i *Instance) GetIP() (string, error) {
	svc, _ := k8s.GetService(k8s.Namespace(), i.k8sName)
	if svc == nil {
		// Service does not exist, so we need to deploy it
		err := i.deployService()
		if err != nil {
			return "", fmt.Errorf("error deploying service '%s': %w", i.k8sName, err)
		}
	}

	ip, err := k8s.GetServiceIP(k8s.Namespace(), i.k8sName)
	if err != nil {
		return "", fmt.Errorf("error getting IP of service '%s': %w", i.k8sName, err)
	}

	return ip, nil
}

// GetFileBytes returns the content of the given file
// This function can only be called in the states 'Preparing' and 'Committed'
func (i *Instance) GetFileBytes(file string) ([]byte, error) {
	if !i.IsInState(Preparing, Committed) {
		return nil, fmt.Errorf("getting file is only allowed in state 'Preparing' or 'Committed'. Current state is '%s'", i.state.String())
	}

	bytes, err := i.builderFactory.ReadFileFromBuilder(file)
	if err != nil {
		return nil, fmt.Errorf("error getting file '%s' from instance '%s': %w", file, i.name, err)
	}
	return bytes, nil
}

// AddPolicyRule adds a policy rule to the instance
// This function can only be called in the states 'Preparing' and 'Committed'
func (i *Instance) AddPolicyRule(rule rbacv1.PolicyRule) error {
	if !i.IsInState(Preparing, Committed) {
		return fmt.Errorf("adding policy rule is only allowed in state 'Preparing' or 'Committed'. Current state is '%s'", i.state.String())
	}
	i.policyRules = append(i.policyRules, rule)
	return nil
}

// checkStateForProbe checks if the current state is allowed for setting a probe
func (i *Instance) checkStateForProbe() error {
	if !i.IsInState(Preparing, Committed) {
		return fmt.Errorf("setting probe is only allowed in state 'Preparing' or 'Committed'. Current state is '%s'", i.state.String())
	}
	return nil
}

// SetLivenessProbe sets the liveness probe of the instance
// A live probe is a probe that is used to determine if the instance is still alive, and should be restarted if not
// See usage documentation: https://pkg.go.dev/k8s.io/api/core/v1@v0.27.3#Probe
// This function can only be called in the states 'Preparing' and 'Committed'
func (i *Instance) SetLivenessProbe(livenessProbe *v1.Probe) error {
	if err := i.checkStateForProbe(); err != nil {
		return err
	}
	i.livenessProbe = livenessProbe
	logrus.Debugf("Set liveness probe to '%s' in instance '%s'", livenessProbe, i.name)
	return nil
}

// SetReadinessProbe sets the readiness probe of the instance
// A readiness probe is a probe that is used to determine if the instance is ready to receive traffic
// See usage documentation: https://pkg.go.dev/k8s.io/api/core/v1@v0.27.3#Probe
// This function can only be called in the states 'Preparing' and 'Committed'
func (i *Instance) SetReadinessProbe(readinessProbe *v1.Probe) error {
	if err := i.checkStateForProbe(); err != nil {
		return err
	}
	i.readinessProbe = readinessProbe
	logrus.Debugf("Set readiness probe to '%s' in instance '%s'", readinessProbe, i.name)
	return nil
}

// SetStartupProbe sets the startup probe of the instance
// A startup probe is a probe that is used to determine if the instance is ready to receive traffic after a startup
// See usage documentation: https://pkg.go.dev/k8s.io/api/core/v1@v0.27.3#Probe
// This function can only be called in the states 'Preparing' and 'Committed'
func (i *Instance) SetStartupProbe(startupProbe *v1.Probe) error {
	if err := i.checkStateForProbe(); err != nil {
		return err
	}
	i.startupProbe = startupProbe
	logrus.Debugf("Set startup probe to '%s' in instance '%s'", startupProbe, i.name)
	return nil
}

// SetIngress sets the ingress of the instance
// This function can only be called in the states 'Preparing' and 'Committed'
func (i *Instance) SetIngress(ingress *Ingress) error {
	if !i.IsInState(Preparing, Committed) {
		return fmt.Errorf("setting ingress is only allowed in state 'Preparing' or 'Committed'. Current state is '%s'", i.state.String())
	}

	if err := ingress.validate(); err != nil {
		return fmt.Errorf("invalid ingress: %w", err)
	}

	if err := validatePort(ingress.Port); err != nil {
		return fmt.Errorf("invalid port '%d': %w", ingress.Port, err)
	}
	if !i.isTCPPortRegistered(ingress.Port) {
		return fmt.Errorf("port '%d' is not registered", ingress.Port)
	}

	i.ingress = ingress
	logrus.Debugf("Set ingress to '%s' in instance '%s'", i.ingress, i.name)
	return nil
}

// AddExternalDns sets the external DNS of the instance
// This function can only be called in the states 'Preparing' and 'Committed'
func (i *Instance) AddExternalDns(dns string) error {
	if !i.IsInState(Preparing, Committed) {
		return fmt.Errorf("adding external DNS is only allowed in state 'Preparing' or 'Committed'. Current state is '%s'", i.state.String())
	}
	// check if external DNS is already added
	for _, d := range i.externalDns {
		if d == dns {
			return fmt.Errorf("external DNS '%s' is already added", dns)
		}
	}
	i.externalDns = append(i.externalDns, dns)
	return nil
}

// Start starts the instance
// This function can only be called in the state 'Committed'
func (i *Instance) Start() error {
	if !i.IsInState(Committed, Stopped) {
		return fmt.Errorf("starting is only allowed in state 'Committed'. Current state is '%s'", i.state.String())
	}
	if i.state == Committed {
		if len(i.portsTCP) != 0 || len(i.portsUDP) != 0 {
			logrus.Debugf("Ports not empty, deploying service for instance '%s'", i.k8sName)
			svc, _ := k8s.GetService(k8s.Namespace(), i.k8sName)
			if svc == nil {
				err := i.deployService()
				if err != nil {
					return fmt.Errorf("error deploying service for instance '%s': %w", i.k8sName, err)
				}
			} else if svc != nil {
				err := i.patchService()
				if err != nil {
					return fmt.Errorf("error patching service for instance '%s': %w", i.k8sName, err)
				}
			}
		}
		if len(i.volumes) != 0 {
			err := i.deployVolume()
			if err != nil {
				return fmt.Errorf("error deploying volume for instance '%s': %w", i.k8sName, err)
			}
		}
<<<<<<< HEAD
		if i.ingress != nil {
			err := i.deployIngress()
			if err != nil {
				return fmt.Errorf("error deploying ingress for instance '%s': %w", i.k8sName, err)
=======
		if len(i.files) != 0 {
			err := i.deployFiles()
			if err != nil {
				return fmt.Errorf("error deploying files for instance '%s': %w", i.k8sName, err)
>>>>>>> fd85a081
			}
		}
	}
	err := i.deployPod()
	if err != nil {
		return fmt.Errorf("error deploying pod for instance '%s': %w", i.k8sName, err)
	}
	i.state = Started
	logrus.Debugf("Set state of instance '%s' to '%s'", i.k8sName, i.state.String())

	err = i.WaitInstanceIsRunning()
	if err != nil {
		return fmt.Errorf("error waiting for instance '%s' to be running: %w", i.k8sName, err)
	}

	return nil
}

// IsRunning returns true if the instance is running
// This function can only be called in the state 'Started'
func (i *Instance) IsRunning() (bool, error) {
	if !i.IsInState(Started, Stopped) {
		return false, fmt.Errorf("checking if instance is running is only allowed in state 'Started'. Current state is '%s'", i.state.String())
	}
	return k8s.IsStatefulSetRunning(k8s.Namespace(), i.k8sName)
}

// WaitInstanceIsRunning waits until the instance is running
// This function can only be called in the state 'Started'
func (i *Instance) WaitInstanceIsRunning() error {
	if !i.IsInState(Started) {
		return fmt.Errorf("waiting for instance is only allowed in state 'Started'. Current state is '%s'", i.state.String())
	}
	timeout := time.After(1 * time.Minute)
	tick := time.Tick(1 * time.Second)

	for {
		select {
		case <-timeout:
			return fmt.Errorf("timeout while waiting for instance '%s' to be running", i.k8sName)
		case <-tick:
			running, err := i.IsRunning()
			if err != nil {
				return fmt.Errorf("error checking if instance '%s' is running: %w", i.k8sName, err)
			}
			if running {
				return nil
			}
		}
	}

	return nil
}

// DisableNetwork disables the network of the instance
// This does not apply to executor instances
// This function can only be called in the state 'Started'
func (i *Instance) DisableNetwork() error {
	if !i.IsInState(Started) {
		return fmt.Errorf("disabling network is only allowed in state 'Started'. Current state is '%s'", i.state.String())
	}
	executorSelectorMap := map[string]string{
		"knuu.sh/type": ExecutorInstance.String(),
	}
	err := k8s.CreateNetworkPolicy(k8s.Namespace(), i.k8sName, i.getLabels(), executorSelectorMap, executorSelectorMap)
	if err != nil {
		return fmt.Errorf("error disabling network for instance '%s': %w", i.k8sName, err)
	}
	return nil
}

// EnableNetwork enables the network of the instance
// This function can only be called in the state 'Started'
func (i *Instance) EnableNetwork() error {
	if !i.IsInState(Started) {
		return fmt.Errorf("enabling network is only allowed in state 'Started'. Current state is '%s'", i.state.String())
	}
	err := k8s.DeleteNetworkPolicy(k8s.Namespace(), i.k8sName)
	if err != nil {
		return fmt.Errorf("error enabling network for instance '%s': %w", i.k8sName, err)
	}
	return nil
}

// WaitInstanceIsStopped waits until the instance is not running anymore
// This function can only be called in the state 'Stopped'
func (i *Instance) WaitInstanceIsStopped() error {
	if !i.IsInState(Stopped) {
		return fmt.Errorf("waiting for instance is only allowed in state 'Stopped'. Current state is '%s'", i.state.String())
	}
	for {
		running, err := i.IsRunning()
		if !running {
			break
		}
		if err != nil {
			return fmt.Errorf("error checking if instance '%s' is running: %w", i.k8sName, err)
		}
	}

	return nil
}

// Stop stops the instance
// CAUTION: In order to keep data of the instance, you need to use AddVolume() before.
// This function can only be called in the state 'Started'
func (i *Instance) Stop() error {
	if !i.IsInState(Started) {
		return fmt.Errorf("stopping is only allowed in state 'Started'. Current state is '%s'", i.state.String())
	}
	err := i.destroyPod()
	if err != nil {
		return fmt.Errorf("error destroying pod for instance '%s': %w", i.k8sName, err)
	}
	i.state = Stopped
	logrus.Debugf("Set state of instance '%s' to '%s'", i.k8sName, i.state.String())

	return nil
}

// Destroy destroys the instance
// This function can only be called in the state 'Started' or 'Destroyed'
func (i *Instance) Destroy() error {
	if !i.IsInState(Started, Stopped, Destroyed) {
		return fmt.Errorf("destroying is only allowed in state 'Started' or 'Destroyed'. Current state is '%s'", i.state.String())
	}
	if i.state == Destroyed {
		return nil
	}
	err := i.destroyPod()
	if err != nil {
		return fmt.Errorf("error destroying pod for instance '%s': %w", i.k8sName, err)
	}
	if len(i.volumes) != 0 {
		err := i.destroyVolume()
		if err != nil {
			return fmt.Errorf("error destroying volume for instance '%s': %w", i.k8sName, err)
		}
	}
	if len(i.files) != 0 {
		err := i.destroyFiles()
		if err != nil {
			return fmt.Errorf("error destroying files for instance '%s': %w", i.k8sName, err)
		}
	}
	err = i.destroyService()
	if err != nil {
		return fmt.Errorf("error destroying service for instance '%s': %w", i.k8sName, err)
	}
	if i.ingress != nil {
		err = i.destroyIngress()
		if err != nil {
			return fmt.Errorf("error destroying ingress for instance '%s': %w", i.k8sName, err)
		}
	}

	i.state = Destroyed
	logrus.Debugf("Set state of instance '%s' to '%s'", i.k8sName, i.state.String())

	return nil
}

// Clone creates a clone of the instance
// This function can only be called in the state 'Committed'
func (i *Instance) Clone() (*Instance, error) {
	if !i.IsInState(Committed) {
		return nil, fmt.Errorf("cloning is only allowed in state 'Committed'. Current state is '%s'", i.state.String())
	}

	newK8sName, err := generateK8sName(i.name)
	if err != nil {
		return nil, fmt.Errorf("error generating k8s name for instance '%s': %w", i.name, err)
	}
	// Create a new instance with the same attributes as the original instance
	ins := i.cloneWithSuffix("")
	ins.k8sName = newK8sName
	return ins, nil
}<|MERGE_RESOLUTION|>--- conflicted
+++ resolved
@@ -39,12 +39,9 @@
 	livenessProbe         *v1.Probe
 	readinessProbe        *v1.Probe
 	startupProbe          *v1.Probe
-<<<<<<< HEAD
+	files                 []*k8s.File
 	ingress               *Ingress
 	externalDns           []string
-=======
-	files                 []*k8s.File
->>>>>>> fd85a081
 }
 
 // NewInstance creates a new instance of the Instance struct
@@ -75,12 +72,9 @@
 		livenessProbe:  nil,
 		readinessProbe: nil,
 		startupProbe:   nil,
-<<<<<<< HEAD
+		files:          make([]*k8s.File, 0),
 		ingress:        nil,
 		externalDns:    make([]string, 0),
-=======
-		files:          make([]*k8s.File, 0),
->>>>>>> fd85a081
 	}, nil
 }
 
@@ -703,17 +697,16 @@
 				return fmt.Errorf("error deploying volume for instance '%s': %w", i.k8sName, err)
 			}
 		}
-<<<<<<< HEAD
 		if i.ingress != nil {
 			err := i.deployIngress()
 			if err != nil {
 				return fmt.Errorf("error deploying ingress for instance '%s': %w", i.k8sName, err)
-=======
+			}
+		}
 		if len(i.files) != 0 {
 			err := i.deployFiles()
 			if err != nil {
 				return fmt.Errorf("error deploying files for instance '%s': %w", i.k8sName, err)
->>>>>>> fd85a081
 			}
 		}
 	}
