--- conflicted
+++ resolved
@@ -38,11 +38,8 @@
 	livenessProbe         *v1.Probe
 	readinessProbe        *v1.Probe
 	startupProbe          *v1.Probe
-<<<<<<< HEAD
+  ingress               *Ingress
 	externalDns           []string
-=======
-	ingress               *Ingress
->>>>>>> bea473b7
 }
 
 // NewInstance creates a new instance of the Instance struct
@@ -73,11 +70,8 @@
 		livenessProbe:  nil,
 		readinessProbe: nil,
 		startupProbe:   nil,
-<<<<<<< HEAD
+		ingress:        nil,
 		externalDns:    make([]string, 0),
-=======
-		ingress:        nil,
->>>>>>> bea473b7
 	}, nil
 }
 
@@ -619,7 +613,30 @@
 	return nil
 }
 
-<<<<<<< HEAD
+
+// SetIngress sets the ingress of the instance
+// This function can only be called in the states 'Preparing' and 'Committed'
+func (i *Instance) SetIngress(ingress *Ingress) error {
+	if !i.IsInState(Preparing, Committed) {
+		return fmt.Errorf("setting ingress is only allowed in state 'Preparing' or 'Committed'. Current state is '%s'", i.state.String())
+	}
+
+	if err := ingress.validate(); err != nil {
+		return fmt.Errorf("invalid ingress: %w", err)
+	}
+
+	if err := validatePort(ingress.Port); err != nil {
+		return fmt.Errorf("invalid port '%d': %w", ingress.Port, err)
+	}
+	if !i.isTCPPortRegistered(ingress.Port) {
+		return fmt.Errorf("port '%d' is not registered", ingress.Port)
+	}
+
+	i.ingress = ingress
+	logrus.Debugf("Set ingress to '%s' in instance '%s'", i.ingress, i.name)
+	return nil
+}
+
 // AddExternalDns sets the external DNS of the instance
 // This function can only be called in the states 'Preparing' and 'Committed'
 func (i *Instance) AddExternalDns(dns string) error {
@@ -633,28 +650,6 @@
 		}
 	}
 	i.externalDns = append(i.externalDns, dns)
-=======
-// SetIngress sets the ingress of the instance
-// This function can only be called in the states 'Preparing' and 'Committed'
-func (i *Instance) SetIngress(ingress *Ingress) error {
-	if !i.IsInState(Preparing, Committed) {
-		return fmt.Errorf("setting ingress is only allowed in state 'Preparing' or 'Committed'. Current state is '%s'", i.state.String())
-	}
-
-	if err := ingress.validate(); err != nil {
-		return fmt.Errorf("invalid ingress: %w", err)
-	}
-
-	if err := validatePort(ingress.Port); err != nil {
-		return fmt.Errorf("invalid port '%d': %w", ingress.Port, err)
-	}
-	if !i.isTCPPortRegistered(ingress.Port) {
-		return fmt.Errorf("port '%d' is not registered", ingress.Port)
-	}
-
-	i.ingress = ingress
-	logrus.Debugf("Set ingress to '%s' in instance '%s'", i.ingress, i.name)
->>>>>>> bea473b7
 	return nil
 }
 
