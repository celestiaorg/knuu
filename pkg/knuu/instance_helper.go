package knuu

import (
	"fmt"
	"github.com/celestiaorg/knuu/pkg/k8s"
	"github.com/google/uuid"
	"github.com/sirupsen/logrus"
	v1 "k8s.io/api/core/v1"
	"k8s.io/apimachinery/pkg/api/resource"
	"net"
	"path/filepath"
	"strings"
)

// getImageRegistry returns the name of the temporary image registry
func (i *Instance) getImageRegistry() (string, error) {
	if i.imageName != "" {
		return i.imageName, nil
	}
	// If not already set, generate a random name using ttl.sh
	uuid, err := uuid.NewRandom()
	if err != nil {
		return "", fmt.Errorf("error generating UUID: %w", err)
	}
	imageName := fmt.Sprintf("ttl.sh/%s:1h", uuid.String())
	return imageName, nil
}

// validatePort validates the port
func validatePort(port int) error {
	if port < 1 || port > 65535 {
		return fmt.Errorf("port number '%d' is out of range", port)
	}
	return nil
}

// isTCPPortRegistered returns true if the given port is registered
// with the instance, and false otherwise
func (i *Instance) isTCPPortRegistered(port int) bool {
	for _, p := range i.portsTCP {
		if p == port {
			return true
		}
	}
	return false
}

// isUDPPortRegistered returns true if the given port is registered
// with the instance, and false otherwise
func (i *Instance) isUDPPortRegistered(port int) bool {
	for _, p := range i.portsUDP {
		if p == port {
			return true
		}
	}
	return false
}

// getLabels returns the labels for the instance
func (i *Instance) getLabels() map[string]string {
	return map[string]string{
		"app":                          i.k8sName,
		"k8s.kubernetes.io/managed-by": "knuu",
		"test-run-id":                  identifier,
		"test-started":                 startTime,
		"name":                         i.name,
		"k8s-name":                     i.k8sName,
		"type":                         i.instanceType.String(),
	}
}

// deployService deploys the service for the instance
func (i *Instance) deployService() error {
	svc, _ := k8s.GetService(k8s.Namespace(), i.k8sName)
	if svc != nil {
		// Service already exists, so we patch it
		err := i.patchService()
		if err != nil {
			return fmt.Errorf("error patching service '%s': %w", i.k8sName, err)
		}
	}

	labels := i.getLabels()
	var annotations map[string]string
	selectorMap := i.getLabels()
	serviceType := v1.ServiceTypeClusterIP

	if len(i.externalDns) > 0 {
		annotations = map[string]string{
			"external-dns.alpha.kubernetes.io/hostname": strings.Join(i.externalDns, ","),
		}
		serviceType = v1.ServiceTypeLoadBalancer
	}

	service, err := k8s.DeployService(k8s.Namespace(), i.k8sName, labels, annotations, selectorMap, i.portsTCP, i.portsUDP, serviceType)
	if err != nil {
		return fmt.Errorf("error deploying service '%s': %w", i.k8sName, err)
	}
	i.kubernetesService = service
	logrus.Debugf("Started service '%s'", i.k8sName)
	return nil
}

// patchService patches the service for the instance
func (i *Instance) patchService() error {
	if i.kubernetesService == nil {
		svc, err := k8s.GetService(k8s.Namespace(), i.k8sName)
		if err != nil {
			return fmt.Errorf("error getting service '%s': %w", i.k8sName, err)
		}
		i.kubernetesService = svc
	}
	err := k8s.PatchService(k8s.Namespace(), i.k8sName, i.kubernetesService.ObjectMeta.Labels, i.kubernetesService.ObjectMeta.Annotations, i.kubernetesService.Spec.Selector, i.portsTCP, i.portsUDP, i.kubernetesService.Spec.Type)
	if err != nil {
		return fmt.Errorf("error patching service '%s': %w", i.k8sName, err)
	}
	logrus.Debugf("Patched service '%s'", i.k8sName)
	return nil
}

// destroyService destroys the service for the instance
func (i *Instance) destroyService() error {
	k8s.DeleteService(k8s.Namespace(), i.k8sName)

	return nil
}

// deployPod deploys the pod for the instance
func (i *Instance) deployPod() error {
	// Get labels for the pod
	labels := i.getLabels()

	imageName, err := i.getImageRegistry()
	if err != nil {
		return fmt.Errorf("failed to get image name: %v", err)
	}

	// create a service account for the pod
	if err := k8s.CreateServiceAccount(k8s.Namespace(), i.k8sName, labels); err != nil {
		return fmt.Errorf("failed to create service account: %v", err)
	}

	// create a role and role binding for the pod if there are policy rules
	if len(i.policyRules) > 0 {
		if err := k8s.CreateRole(k8s.Namespace(), i.k8sName, labels, i.policyRules); err != nil {
			return fmt.Errorf("failed to create role: %v", err)
		}
		if err := k8s.CreateRoleBinding(k8s.Namespace(), i.k8sName, labels, i.k8sName, i.k8sName); err != nil {
			return fmt.Errorf("failed to create role binding: %v", err)
		}
	}

	// Generate the pod configuration
	podConfig := k8s.PodConfig{
		Namespace:          k8s.Namespace(),
		Name:               i.k8sName,
		Labels:             labels,
		Image:              imageName,
		Command:            i.command,
		Args:               i.args,
		Env:                i.env,
		Volumes:            i.volumes,
		MemoryRequest:      i.memoryRequest,
		MemoryLimit:        i.memoryLimit,
		CPURequest:         i.cpuRequest,
		ServiceAccountName: i.k8sName,
		LivenessProbe:      i.livenessProbe,
		ReadinessProbe:     i.readinessProbe,
		StartupProbe:       i.startupProbe,
	}

	statefulSetConfig := k8s.StatefulSetConfig{
		Namespace: k8s.Namespace(),
		Name:      i.k8sName,
		Labels:    labels,
		Replicas:  1,
		PodConfig: podConfig,
	}

	// Deploy the statefulSet
	statefulSet, err := k8s.DeployStatefulSet(statefulSetConfig, true)
	if err != nil {
		return fmt.Errorf("failed to deploy pod: %v", err)
	}

	// Set the state of the instance to started
	i.kubernetesStatefulSet = statefulSet

	// Log the deployment of the pod
	logrus.Debugf("Started statefulSet '%s'", i.k8sName)
	logrus.Debugf("Set state of instance '%s' to '%s'", i.k8sName, i.state.String())

	return nil
}

// destroyPod destroys the pod for the instance (no grace period)
// Skips if the pod is already destroyed
func (i *Instance) destroyPod() error {
	grace := int64(0)
	err := k8s.DeleteStatefulSetWithGracePeriod(k8s.Namespace(), i.k8sName, &grace)
	if err != nil {
		return fmt.Errorf("failed to delete pod: %v", err)
	}

	// Delete the service account for the pod
	if err := k8s.DeleteServiceAccount(k8s.Namespace(), i.k8sName); err != nil {
		return fmt.Errorf("failed to delete service account: %v", err)
	}
	// Delete the role and role binding for the pod if there are policy rules
	if len(i.policyRules) > 0 {
		if err := k8s.DeleteRole(k8s.Namespace(), i.k8sName); err != nil {
			return fmt.Errorf("failed to delete role: %v", err)
		}
		if err := k8s.DeleteRoleBinding(k8s.Namespace(), i.k8sName); err != nil {
			return fmt.Errorf("failed to delete role binding: %v", err)
		}
	}

	return nil
}

// deployVolume deploys the volume for the instance
func (i *Instance) deployVolume() error {
	size := resource.Quantity{}
	for _, volume := range i.volumes {
		size.Add(resource.MustParse(volume.Size))
	}
	k8s.DeployPersistentVolumeClaim(k8s.Namespace(), i.k8sName, i.getLabels(), size)
	logrus.Debugf("Deployed persistent volume '%s'", i.k8sName)

	return nil
}

// destroyVolume destroys the volume for the instance
func (i *Instance) destroyVolume() error {
	k8s.DeletePersistentVolumeClaim(k8s.Namespace(), i.k8sName)
	logrus.Debugf("Destroyed persistent volume '%s'", i.k8sName)

	return nil
}

// cloneWithSuffix clones the instance with a suffix
func (i *Instance) cloneWithSuffix(suffix string) *Instance {
	return &Instance{
		name:                  i.name + suffix,
		k8sName:               i.k8sName + suffix,
		imageName:             i.imageName,
		state:                 i.state,
		instanceType:          i.instanceType,
		kubernetesService:     i.kubernetesService,
		builderFactory:        i.builderFactory,
		kubernetesStatefulSet: i.kubernetesStatefulSet,
		portsTCP:              i.portsTCP,
		portsUDP:              i.portsUDP,
		command:               i.command,
		args:                  i.args,
		env:                   i.env,
		volumes:               i.volumes,
		memoryRequest:         i.memoryRequest,
		memoryLimit:           i.memoryLimit,
		cpuRequest:            i.cpuRequest,
		policyRules:           i.policyRules,
		livenessProbe:         i.livenessProbe,
		readinessProbe:        i.readinessProbe,
		startupProbe:          i.startupProbe,
<<<<<<< HEAD
		externalDns:           i.externalDns,
=======
		ingress:               i.ingress,
>>>>>>> bea473b7
	}
}

func generateK8sName(name string) (string, error) {
	uuid, err := uuid.NewRandom()
	if err != nil {
		return "", fmt.Errorf("error generating UUID: %w", err)
	}
	return fmt.Sprintf("%s-%s", name, uuid.String()[:8]), nil
}

// getFreePort returns a free port
func getFreePortTCP() (int, error) {
	// Get a random port
	listener, err := net.Listen("tcp", ":0")
	if err != nil {
		return 0, fmt.Errorf("error getting free port: %w", err)
	}
	defer listener.Close()

	// Get the port from the listener
	port := listener.Addr().(*net.TCPAddr).Port

	return port, nil
}

// getBuildDir returns the build directory for the instance
func (i *Instance) getBuildDir() string {
	return filepath.Join("/tmp", "knuu", i.k8sName)
}

// validateFileArgs validates the file arguments
func (i *Instance) validateFileArgs(src string, dest string, chown string) error {
	// check src
	if src == "" {
		return fmt.Errorf("src must be set")
	}
	// check dest
	if dest == "" {
		return fmt.Errorf("dest must be set")
	}
	// check chown
	if chown == "" {
		return fmt.Errorf("chown must be set")
	}
	// validate chown format
	if !strings.Contains(chown, ":") || len(strings.Split(chown, ":")) != 2 {
		return fmt.Errorf("chown must be in format 'user:group'")
	}

	return nil
}

// addFileToBuilder adds a file to the builder
func (i *Instance) addFileToBuilder(src string, dest string, chown string) error {
	// dest is the same as src here, as we copy the file to the build dir with the subfolder structure of dest
	err := i.builderFactory.AddToBuilder(dest, dest, chown)
	if err != nil {
		return fmt.Errorf("error adding file '%s' to instance '%s': %w", dest, i.name, err)
	}
	return nil
}

// deployIngress deploys the ingress for the instance
func (i *Instance) deployIngress() error {
	ingress := i.ingress

	annotations := map[string]string{}

	if ingress.BackendProtocol != "" {
		annotations["nginx.ingress.kubernetes.io/backend-protocol"] = ingress.BackendProtocol
	}

	if ingress.CertManagerEnabled {
		annotations["cert-manager.io/cluster-issuer"] = clusterIssuer
	}

	if ingress.SslPassthrough {
		annotations["nginx.ingress.kubernetes.io/ssl-passthrough"] = "true"
	}

	if ingress.ForceSslRedirect {
		annotations["nginx.ingress.kubernetes.io/force-ssl-redirect"] = "true"
	}

	if ingress.EnableCors {
		annotations["nginx.ingress.kubernetes.io/enable-cors"] = "true"
	}

	if err := k8s.CreateIngress(k8s.Namespace(), i.k8sName, i.getLabels(), annotations, ingressClass, ingress.Host, ingress.Path, ingress.PathType, i.k8sName, ingress.Port, ingress.TlsEnabled); err != nil {
		return fmt.Errorf("failed to create ingress: %v", err)
	}

	return nil
}

// destroyIngress destroys the ingress for the instance
func (i *Instance) destroyIngress() error {
	k8s.DeleteIngress(k8s.Namespace(), i.k8sName)
	logrus.Debugf("Destroyed ingress '%s'", i.k8sName)

	return nil
}<|MERGE_RESOLUTION|>--- conflicted
+++ resolved
@@ -263,11 +263,8 @@
 		livenessProbe:         i.livenessProbe,
 		readinessProbe:        i.readinessProbe,
 		startupProbe:          i.startupProbe,
-<<<<<<< HEAD
+		ingress:               i.ingress,
 		externalDns:           i.externalDns,
-=======
-		ingress:               i.ingress,
->>>>>>> bea473b7
 	}
 }
 
