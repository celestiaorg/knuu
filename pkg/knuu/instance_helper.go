--- conflicted
+++ resolved
@@ -3,11 +3,6 @@
 import (
 	"fmt"
 	"io"
-<<<<<<< HEAD
-	v1 "k8s.io/api/core/v1"
-	"k8s.io/apimachinery/pkg/api/resource"
-=======
->>>>>>> e303dc5a
 	"net"
 	"os"
 	"path/filepath"
@@ -16,6 +11,7 @@
 	"github.com/celestiaorg/knuu/pkg/k8s"
 	"github.com/google/uuid"
 	"github.com/sirupsen/logrus"
+	v1 "k8s.io/api/core/v1"
 	"k8s.io/apimachinery/pkg/api/resource"
 )
 
@@ -284,6 +280,12 @@
 	if len(i.files) != 0 {
 		if err := i.deployFiles(); err != nil {
 			return fmt.Errorf("error deploying files for instance '%s': %w", i.k8sName, err)
+		}
+	}
+	if i.ingress != nil {
+		err := i.deployIngress()
+		if err != nil {
+			return fmt.Errorf("error deploying ingress for instance '%s': %w", i.k8sName, err)
 		}
 	}
 
@@ -354,15 +356,12 @@
 		livenessProbe:         i.livenessProbe,
 		readinessProbe:        i.readinessProbe,
 		startupProbe:          i.startupProbe,
-<<<<<<< HEAD
+		isSidecar:             false,
+		parentInstance:        nil,
+		sidecars:              clonedSidecars,
 		files:                 i.files,
 		ingress:               i.ingress,
 		externalDns:           i.externalDns,
-=======
-		isSidecar:             false,
-		parentInstance:        nil,
-		sidecars:              clonedSidecars,
->>>>>>> e303dc5a
 	}
 }
 
@@ -426,36 +425,6 @@
 	return nil
 }
 
-<<<<<<< HEAD
-// deployIngress deploys the ingress for the instance
-func (i *Instance) deployIngress() error {
-	ingress := i.ingress
-
-	annotations := map[string]string{}
-
-	if ingress.BackendProtocol != "" {
-		annotations["nginx.ingress.kubernetes.io/backend-protocol"] = ingress.BackendProtocol
-	}
-
-	if ingress.CertManagerEnabled {
-		annotations["cert-manager.io/cluster-issuer"] = clusterIssuer
-	}
-
-	if ingress.SslPassthrough {
-		annotations["nginx.ingress.kubernetes.io/ssl-passthrough"] = "true"
-	}
-
-	if ingress.ForceSslRedirect {
-		annotations["nginx.ingress.kubernetes.io/force-ssl-redirect"] = "true"
-	}
-
-	if ingress.EnableCors {
-		annotations["nginx.ingress.kubernetes.io/enable-cors"] = "true"
-	}
-
-	if err := k8s.CreateIngress(k8s.Namespace(), i.k8sName, i.getLabels(), annotations, ingressClass, ingress.Host, ingress.Path, ingress.PathType, i.k8sName, ingress.Port, ingress.TlsEnabled); err != nil {
-		return fmt.Errorf("failed to create ingress: %v", err)
-=======
 // prepareConfig prepares the config for the instance
 func (i *Instance) prepareStatefulSetConfig() k8s.StatefulSetConfig {
 	// Generate the container configuration
@@ -527,20 +496,11 @@
 	}
 	if err := i.WaitInstanceIsRunning(); err != nil {
 		return fmt.Errorf("error waiting for instance to be running: %w", err)
->>>>>>> e303dc5a
-	}
-
-	return nil
-}
-
-<<<<<<< HEAD
-// destroyIngress destroys the ingress for the instance
-func (i *Instance) destroyIngress() error {
-	k8s.DeleteIngress(k8s.Namespace(), i.k8sName)
-	logrus.Debugf("Destroyed ingress '%s'", i.k8sName)
-
-	return nil
-=======
+	}
+
+	return nil
+}
+
 // applyFunctionToInstances applies a function to all instances
 func applyFunctionToInstances(instances []*Instance, function func(sidecar Instance) error) error {
 	for _, i := range instances {
@@ -557,5 +517,45 @@
 		sidecar.state = state
 		return nil
 	})
->>>>>>> e303dc5a
+}
+
+// deployIngress deploys the ingress for the instance
+func (i *Instance) deployIngress() error {
+	ingress := i.ingress
+
+	annotations := map[string]string{}
+
+	if ingress.BackendProtocol != "" {
+		annotations["nginx.ingress.kubernetes.io/backend-protocol"] = ingress.BackendProtocol
+	}
+
+	if ingress.CertManagerEnabled {
+		annotations["cert-manager.io/cluster-issuer"] = clusterIssuer
+	}
+
+	if ingress.SslPassthrough {
+		annotations["nginx.ingress.kubernetes.io/ssl-passthrough"] = "true"
+	}
+
+	if ingress.ForceSslRedirect {
+		annotations["nginx.ingress.kubernetes.io/force-ssl-redirect"] = "true"
+	}
+
+	if ingress.EnableCors {
+		annotations["nginx.ingress.kubernetes.io/enable-cors"] = "true"
+	}
+
+	if err := k8s.CreateIngress(k8s.Namespace(), i.k8sName, i.getLabels(), annotations, ingressClass, ingress.Host, ingress.Path, ingress.PathType, i.k8sName, ingress.Port, ingress.TlsEnabled); err != nil {
+		return fmt.Errorf("failed to create ingress: %v", err)
+	}
+
+	return nil
+}
+
+// destroyIngress destroys the ingress for the instance
+func (i *Instance) destroyIngress() error {
+	k8s.DeleteIngress(k8s.Namespace(), i.k8sName)
+	logrus.Debugf("Destroyed ingress '%s'", i.k8sName)
+
+	return nil
 }