--- conflicted
+++ resolved
@@ -188,15 +188,9 @@
 	return nil
 }
 
-<<<<<<< HEAD
-// deployOrPatchService deploys the service for the instance
-func (i *Instance) deployOrPatchService(ctx context.Context) error {
-	if len(i.portsTCP) != 0 || len(i.portsUDP) != 0 {
-=======
 // deployService deploys the service for the instance
 func (i *Instance) deployOrPatchService(ctx context.Context, portsTCP, portsUDP []int) error {
 	if len(portsTCP) != 0 || len(portsUDP) != 0 {
->>>>>>> f06c7063
 		logrus.Debugf("Ports not empty, deploying service for instance '%s'", i.k8sName)
 		svc, _ := k8sClient.GetService(ctx, i.k8sName)
 		if svc == nil {
