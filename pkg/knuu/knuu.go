// Package knuu provides the core functionality of knuu.
package knuu

import (
	"context"
	"fmt"
	"os"
	"os/signal"
	"strings"
	"syscall"
	"time"

	"github.com/joho/godotenv"
	"github.com/sirupsen/logrus"
	rbacv1 "k8s.io/api/rbac/v1"

	"github.com/celestiaorg/knuu/pkg/builder"
	"github.com/celestiaorg/knuu/pkg/builder/kaniko"
	"github.com/celestiaorg/knuu/pkg/instance"
	"github.com/celestiaorg/knuu/pkg/k8s"
	"github.com/celestiaorg/knuu/pkg/log"
	"github.com/celestiaorg/knuu/pkg/minio"
	"github.com/celestiaorg/knuu/pkg/system"
	"github.com/celestiaorg/knuu/pkg/traefik"
)

const (
	defaultTimeout     = 60 * time.Minute
	timeoutHandlerName = "timeout-handler"
	// FIXME: use supported kubernetes version images (use of latest could break) (https://github.com/celestiaorg/knuu/issues/116)
	timeoutHandlerImage = "docker.io/bitnami/kubectl:latest"

	TimeFormat = "20060102T150405Z"
)

type Knuu struct {
	system.SystemDependencies
	timeout time.Duration
}

type Options struct {
	K8sClient    k8s.KubeManager
	MinioClient  *minio.Minio
	ImageBuilder builder.Builder
	TestScope    string
	ProxyEnabled bool
	Timeout      time.Duration
	Logger       *logrus.Logger
}

func New(ctx context.Context, opts Options) (*Knuu, error) {
	if err := validateOptions(opts); err != nil {
		return nil, err
	}

	if err := loadEnvVariables(); err != nil {
		return nil, err
	}

	k := &Knuu{
		SystemDependencies: system.SystemDependencies{
			K8sClient:    opts.K8sClient,
			MinioClient:  opts.MinioClient,
			ImageBuilder: opts.ImageBuilder,
			Logger:       opts.Logger,
			TestScope:    opts.TestScope,
			StartTime:    time.Now().UTC().Format(TimeFormat),
		},
		timeout: opts.Timeout,
	}

	if err := setDefaults(ctx, k); err != nil {
		return nil, err
	}

	if opts.ProxyEnabled {
		if err := setupProxy(ctx, k); err != nil {
			return nil, err
		}
	}

	if err := k.handleTimeout(ctx); err != nil {
		return nil, err
	}

	return k, nil
}

func (k *Knuu) Scope() string {
	return k.TestScope
}

func (k *Knuu) CleanUp(ctx context.Context) error {
	return k.K8sClient.DeleteNamespace(ctx, k.TestScope)
}

func (k *Knuu) HandleStopSignal(ctx context.Context) {
	stop := make(chan os.Signal, 1)
	signal.Notify(stop, syscall.SIGINT, syscall.SIGTERM, os.Interrupt)
	go func() {
		<-stop
		k.Logger.Info("Received signal to stop, cleaning up resources...")
		if err := k.CleanUp(ctx); err != nil {
			k.Logger.Errorf("Error deleting namespace: %v", err)
		}
	}()
}

// handleTimeout creates a timeout handler that will delete all resources with the scope after the timeout
func (k *Knuu) handleTimeout(ctx context.Context) error {
	inst, err := k.NewInstance(timeoutHandlerName)
	if err != nil {
		return ErrCannotCreateInstance.Wrap(err)
	}
	inst.SetInstanceType(instance.TimeoutHandlerInstance)

	if err := inst.SetImage(ctx, timeoutHandlerImage); err != nil {
		return ErrCannotSetImage.Wrap(err)
	}
	if err := inst.Commit(); err != nil {
		return ErrCannotCommitInstance.Wrap(err)
	}

	var commands []string

	// Wait for a specific period before executing the next operation.
	// This is useful to ensure that any previous operation has time to complete.
	commands = append(commands, fmt.Sprintf("sleep %d", int64(k.timeout.Seconds())))
	// Collects all resources (pods, services, etc.) within the specified namespace that match a specific label, excluding certain types,
	// and then deletes them. This is useful for cleaning up specific test resources before proceeding to delete the namespace.
	commands = append(commands,
		fmt.Sprintf("kubectl get all,pvc,netpol,roles,serviceaccounts,rolebindings,configmaps -l knuu.sh/scope=%s -n %s -o json | jq -r '.items[] | select(.metadata.labels.\"knuu.sh/type\" != \"%s\") | \"\\(.kind)/\\(.metadata.name)\"' | xargs -r kubectl delete -n %s",
			k.TestScope, k.K8sClient.Namespace(), instance.TimeoutHandlerInstance.String(), k.K8sClient.Namespace()))

	// Delete the namespace as it was created by knuu.
	k.Logger.Debugf("The namespace generated [%s] will be deleted", k.K8sClient.Namespace())
	commands = append(commands, fmt.Sprintf("kubectl delete namespace %s", k.K8sClient.Namespace()))

	// Delete all labeled resources within the namespace.
	// Unlike the previous command that excludes certain types, this command ensures that everything remaining is deleted.
	commands = append(commands, fmt.Sprintf("kubectl delete all,pvc,netpol,roles,serviceaccounts,rolebindings,configmaps -l knuu.sh/scope=%s -n %s", k.TestScope, k.K8sClient.Namespace()))

	finalCmd := strings.Join(commands, " && ")

	// Run the command
	if err := inst.SetCommand("sh", "-c", finalCmd); err != nil {
		k.Logger.Debugf("The full command generated is [%s]", finalCmd)
		return ErrCannotSetCommand.Wrap(err)
	}

	rule := rbacv1.PolicyRule{
		Verbs:     []string{"*"},
		APIGroups: []string{"*"},
		Resources: []string{"*"},
	}

	if err := inst.AddPolicyRule(rule); err != nil {
		return ErrCannotAddPolicyRule.Wrap(err)
	}
	if err := inst.Start(ctx); err != nil {
		return ErrCannotStartInstance.Wrap(err)
	}

	return nil
}

<<<<<<< HEAD
// TODO: we might remove this function in the future
// as it the new version knuu is configured through
// its options via the New function
=======
func DefaultTestScope() string {
	t := time.Now()
	return fmt.Sprintf("%s-%03d", t.Format("20060102-150405"), t.Nanosecond()/1e6)
}

func validateOptions(opts Options) error {
	// When Minio is set, K8sClient must be set too
	// to make sure that there is only one source of truth for the k8s client
	if opts.MinioClient != nil && opts.K8sClient == nil {
		return ErrK8sClientNotSet
	}

	if opts.TestScope != "" && opts.K8sClient != nil && opts.TestScope != opts.K8sClient.Namespace() {
		return ErrTestScopeMistMatch.WithParams(opts.TestScope, opts.K8sClient.Namespace())
	}
	return nil
}

>>>>>>> 9b40b701
func loadEnvVariables() error {
	err := godotenv.Load()
	if err != nil && !os.IsNotExist(err) {
		return ErrCannotLoadEnv.Wrap(err)
	}
	if os.IsNotExist(err) {
		logrus.Info("The .env file does not exist, continuing without loading environment variables.")
	}
	return nil
}

func setDefaults(ctx context.Context, k *Knuu) error {
	if k.Logger == nil {
		k.Logger = log.DefaultLogger()
	}

	if k.TestScope == "" {
		if k.K8sClient != nil {
			k.TestScope = k.K8sClient.Namespace()
		} else {
			k.TestScope = DefaultTestScope()
		}
	}
	k.TestScope = k8s.SanitizeName(k.TestScope)

	if k.timeout == 0 {
		k.timeout = defaultTimeout
	}

	if k.K8sClient == nil {
		var err error
		k.K8sClient, err = k8s.NewClient(ctx, k.TestScope, k.Logger)
		if err != nil {
			return ErrCannotInitializeK8s.Wrap(err)
		}
	}

	if k.ImageBuilder == nil {
		k.ImageBuilder = &kaniko.Kaniko{
			SystemDependencies: k.SystemDependencies,
		}
	}

	return nil
}

func setupProxy(ctx context.Context, k *Knuu) error {
	k.Proxy = &traefik.Traefik{
		K8s: k.K8sClient,
	}
	if err := k.Proxy.Deploy(ctx); err != nil {
		return ErrCannotDeployTraefik.Wrap(err)
	}
	endpoint, err := k.Proxy.Endpoint(ctx)
	if err != nil {
		return ErrCannotGetTraefikEndpoint.Wrap(err)
	}
	k.Logger.Debugf("Proxy endpoint: %s", endpoint)
	return nil
}<|MERGE_RESOLUTION|>--- conflicted
+++ resolved
@@ -164,11 +164,6 @@
 	return nil
 }
 
-<<<<<<< HEAD
-// TODO: we might remove this function in the future
-// as it the new version knuu is configured through
-// its options via the New function
-=======
 func DefaultTestScope() string {
 	t := time.Now()
 	return fmt.Sprintf("%s-%03d", t.Format("20060102-150405"), t.Nanosecond()/1e6)
@@ -187,7 +182,6 @@
 	return nil
 }
 
->>>>>>> 9b40b701
 func loadEnvVariables() error {
 	err := godotenv.Load()
 	if err != nil && !os.IsNotExist(err) {
