// Package knuu provides the core functionality of knuu.
package knuu

import (
	"context"
	"fmt"
	"os"
	"os/signal"
	"strings"
	"syscall"
	"time"

	"github.com/joho/godotenv"
	"github.com/sirupsen/logrus"
	rbacv1 "k8s.io/api/rbac/v1"

	"github.com/celestiaorg/knuu/pkg/builder"
	"github.com/celestiaorg/knuu/pkg/builder/kaniko"
	"github.com/celestiaorg/knuu/pkg/instance"
	"github.com/celestiaorg/knuu/pkg/k8s"
	"github.com/celestiaorg/knuu/pkg/log"
	"github.com/celestiaorg/knuu/pkg/minio"
	"github.com/celestiaorg/knuu/pkg/system"
	"github.com/celestiaorg/knuu/pkg/traefik"
)

const (
	defaultTimeout     = 60 * time.Minute
	timeoutHandlerName = "timeout-handler"
	// FIXME: use supported kubernetes version images (use of latest could break) (https://github.com/celestiaorg/knuu/issues/116)
	timeoutHandlerImage = "docker.io/bitnami/kubectl:latest"

	TimeFormat = "20060102T150405Z"
)

type Knuu struct {
	system.SystemDependencies
	timeout time.Duration
}

type Options struct {
<<<<<<< HEAD
	K8s             k8s.KubeManager
	TestScope       string
	ImageBuilder    builder.Builder
	Minio           *minio.Minio
	Timeout         time.Duration
	EnableProxy     bool
	EnableChaosMesh bool
	Logger          *logrus.Logger
=======
	K8sClient    k8s.KubeManager
	MinioClient  *minio.Minio
	ImageBuilder builder.Builder
	TestScope    string
	ProxyEnabled bool
	Timeout      time.Duration
	Logger       *logrus.Logger
>>>>>>> 73b30c8b
}

func New(ctx context.Context, opts Options) (*Knuu, error) {
	if err := validateOptions(opts); err != nil {
		return nil, err
	}

	if err := loadEnvVariables(); err != nil {
		return nil, err
	}

	k := &Knuu{
		SystemDependencies: system.SystemDependencies{
			K8sClient:    opts.K8sClient,
			MinioClient:  opts.MinioClient,
			ImageBuilder: opts.ImageBuilder,
			Logger:       opts.Logger,
			TestScope:    opts.TestScope,
			StartTime:    time.Now().UTC().Format(TimeFormat),
		},
		timeout: opts.Timeout,
	}
	k.SetChaosMeshEnabled(opts.EnableChaosMesh)

	if err := setDefaults(ctx, k); err != nil {
		return nil, err
	}

	if k.IsChaosMeshEnabled() {
		if err := checkChaosMeshAvailability(ctx, k); err != nil {
			return nil, err
		}
	}

	if opts.EnableProxy {
		if err := setupProxy(ctx, k); err != nil {
			return nil, err
		}
	}

	if err := k.handleTimeout(ctx); err != nil {
		return nil, err
	}

	return k, nil
}

func (k *Knuu) Scope() string {
	return k.TestScope
}

func (k *Knuu) CleanUp(ctx context.Context) error {
	return k.K8sClient.DeleteNamespace(ctx, k.TestScope)
}

func (k *Knuu) HandleStopSignal(ctx context.Context) {
	stop := make(chan os.Signal, 1)
	signal.Notify(stop, syscall.SIGINT, syscall.SIGTERM, os.Interrupt)
	go func() {
		<-stop
		k.Logger.Info("Received signal to stop, cleaning up resources...")
		if err := k.CleanUp(ctx); err != nil {
			k.Logger.Errorf("Error deleting namespace: %v", err)
		}
	}()
}

// handleTimeout creates a timeout handler that will delete all resources with the scope after the timeout
func (k *Knuu) handleTimeout(ctx context.Context) error {
	inst, err := k.NewInstance(timeoutHandlerName)
	if err != nil {
		return ErrCannotCreateInstance.Wrap(err)
	}
	inst.SetInstanceType(instance.TimeoutHandlerInstance)

	if err := inst.SetImage(ctx, timeoutHandlerImage); err != nil {
		return ErrCannotSetImage.Wrap(err)
	}
	if err := inst.Commit(); err != nil {
		return ErrCannotCommitInstance.Wrap(err)
	}

	var commands []string

	// Wait for a specific period before executing the next operation.
	// This is useful to ensure that any previous operation has time to complete.
	commands = append(commands, fmt.Sprintf("sleep %d", int64(k.timeout.Seconds())))
	// Collects all resources (pods, services, etc.) within the specified namespace that match a specific label, excluding certain types,
	// and then deletes them. This is useful for cleaning up specific test resources before proceeding to delete the namespace.
	commands = append(commands,
		fmt.Sprintf("kubectl get all,pvc,netpol,roles,serviceaccounts,rolebindings,configmaps -l knuu.sh/scope=%s -n %s -o json | jq -r '.items[] | select(.metadata.labels.\"knuu.sh/type\" != \"%s\") | \"\\(.kind)/\\(.metadata.name)\"' | xargs -r kubectl delete -n %s",
			k.TestScope, k.K8sClient.Namespace(), instance.TimeoutHandlerInstance.String(), k.K8sClient.Namespace()))

	// Delete the namespace as it was created by knuu.
	k.Logger.Debugf("The namespace generated [%s] will be deleted", k.K8sClient.Namespace())
	commands = append(commands, fmt.Sprintf("kubectl delete namespace %s", k.K8sClient.Namespace()))

	// Delete all labeled resources within the namespace.
	// Unlike the previous command that excludes certain types, this command ensures that everything remaining is deleted.
	commands = append(commands, fmt.Sprintf("kubectl delete all,pvc,netpol,roles,serviceaccounts,rolebindings,configmaps -l knuu.sh/scope=%s -n %s", k.TestScope, k.K8sClient.Namespace()))

	finalCmd := strings.Join(commands, " && ")

	// Run the command
	if err := inst.SetCommand("sh", "-c", finalCmd); err != nil {
		k.Logger.Debugf("The full command generated is [%s]", finalCmd)
		return ErrCannotSetCommand.Wrap(err)
	}

	rule := rbacv1.PolicyRule{
		Verbs:     []string{"*"},
		APIGroups: []string{"*"},
		Resources: []string{"*"},
	}

	if err := inst.AddPolicyRule(rule); err != nil {
		return ErrCannotAddPolicyRule.Wrap(err)
	}
	if err := inst.Start(ctx); err != nil {
		return ErrCannotStartInstance.Wrap(err)
	}

	return nil
}

func DefaultTestScope() string {
	t := time.Now()
	return fmt.Sprintf("%s-%03d", t.Format("20060102-150405"), t.Nanosecond()/1e6)
}

func validateOptions(opts Options) error {
	// When Minio is set, K8sClient must be set too
	// to make sure that there is only one source of truth for the k8s client
	if opts.MinioClient != nil && opts.K8sClient == nil {
		return ErrK8sClientNotSet
	}

	if opts.TestScope != "" && opts.K8sClient != nil && opts.TestScope != opts.K8sClient.Namespace() {
		return ErrTestScopeMistMatch.WithParams(opts.TestScope, opts.K8sClient.Namespace())
	}
	return nil
}

func loadEnvVariables() error {
	err := godotenv.Load()
	if err != nil && !os.IsNotExist(err) {
		return ErrCannotLoadEnv.Wrap(err)
	}
	if os.IsNotExist(err) {
		logrus.Info("The .env file does not exist, continuing without loading environment variables.")
	}
	return nil
}

func setDefaults(ctx context.Context, k *Knuu) error {
	if k.Logger == nil {
		k.Logger = log.DefaultLogger()
	}

	if k.TestScope == "" {
		if k.K8sClient != nil {
			k.TestScope = k.K8sClient.Namespace()
		} else {
			k.TestScope = DefaultTestScope()
		}
	}
	k.TestScope = k8s.SanitizeName(k.TestScope)

	if k.timeout == 0 {
		k.timeout = defaultTimeout
	}

	if k.K8sClient == nil {
		var err error
		k.K8sClient, err = k8s.NewClient(ctx, k.TestScope, k.Logger)
		if err != nil {
			return ErrCannotInitializeK8s.Wrap(err)
		}
	}

	if k.ImageBuilder == nil {
		k.ImageBuilder = &kaniko.Kaniko{
			SystemDependencies: k.SystemDependencies,
		}
	}

	return nil
}

func setupProxy(ctx context.Context, k *Knuu) error {
	k.Proxy = &traefik.Traefik{
		K8s: k.K8sClient,
	}
	if !k.Proxy.IsTraefikAPIAvailable(ctx) {
		return ErrTraefikAPINotAvailable
	}

	if err := k.Proxy.Deploy(ctx); err != nil {
		return ErrCannotDeployTraefik.Wrap(err)
	}
	endpoint, err := k.Proxy.Endpoint(ctx)
	if err != nil {
		return ErrCannotGetTraefikEndpoint.Wrap(err)
	}
	k.Logger.Debugf("Proxy endpoint: %s", endpoint)
	return nil
}

func checkChaosMeshAvailability(ctx context.Context, k *Knuu) error {
	isAvailable, err := instance.IsChaosMeshAPIAvailable(ctx, k.K8sClient)
	if err != nil {
		return err
	}
	if !isAvailable {
		return ErrChaosMeshAPINotAvailable
	}
	return nil
}<|MERGE_RESOLUTION|>--- conflicted
+++ resolved
@@ -39,24 +39,14 @@
 }
 
 type Options struct {
-<<<<<<< HEAD
-	K8s             k8s.KubeManager
+	K8sClient       k8s.KubeManager
+	MinioClient     *minio.Minio
+	ImageBuilder    builder.Builder
 	TestScope       string
-	ImageBuilder    builder.Builder
-	Minio           *minio.Minio
+	ProxyEnabled    bool
 	Timeout         time.Duration
-	EnableProxy     bool
+	Logger          *logrus.Logger
 	EnableChaosMesh bool
-	Logger          *logrus.Logger
-=======
-	K8sClient    k8s.KubeManager
-	MinioClient  *minio.Minio
-	ImageBuilder builder.Builder
-	TestScope    string
-	ProxyEnabled bool
-	Timeout      time.Duration
-	Logger       *logrus.Logger
->>>>>>> 73b30c8b
 }
 
 func New(ctx context.Context, opts Options) (*Knuu, error) {
@@ -91,7 +81,7 @@
 		}
 	}
 
-	if opts.EnableProxy {
+	if opts.ProxyEnabled {
 		if err := setupProxy(ctx, k); err != nil {
 			return nil, err
 		}
