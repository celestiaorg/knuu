--- conflicted
+++ resolved
@@ -226,11 +226,7 @@
 	commands = append(commands, fmt.Sprintf("sleep %d", int64(timeout.Seconds())))
 	// Collects all resources (pods, services, etc.) within the specified namespace that match a specific label, excluding certain types,
 	// and then deletes them. This is useful for cleaning up specific test resources before proceeding to delete the namespace.
-<<<<<<< HEAD
-	commands = append(commands, fmt.Sprintf("kubectl get all,pvc,netpol,roles,serviceaccounts,rolebindings,configmaps -l knuu.sh/scope=%s -n %s -o json | jq -r '.items[] | select(.metadata.labels.\"knuu.sh/type\" != \"%s\") | \"\\(.kind)/\\(.metadata.name)\"' | xargs -r kubectl delete -n %s", testScope, k8s.Namespace(), TimeoutHandlerInstance.String(), k8s.Namespace()))
-=======
-	commands = append(commands, fmt.Sprintf("kubectl get all,pvc,netpol,roles,serviceaccounts,rolebindings,configmaps -l knuu.sh/scope=%s -n %s -o json | jq -r '.items[] | select(.metadata.labels.\"knuu.sh/type\" != \"%s\") | \"\\(.kind)/\\(.metadata.name)\"' | xargs -r kubectl delete -n %s", k8s.SanitizeName(testScope), k8sClient.Namespace(), TimeoutHandlerInstance.String(), k8sClient.Namespace()))
->>>>>>> 1012d393
+	commands = append(commands, fmt.Sprintf("kubectl get all,pvc,netpol,roles,serviceaccounts,rolebindings,configmaps -l knuu.sh/scope=%s -n %s -o json | jq -r '.items[] | select(.metadata.labels.\"knuu.sh/type\" != \"%s\") | \"\\(.kind)/\\(.metadata.name)\"' | xargs -r kubectl delete -n %s", testScope, k8sClient.Namespace(), TimeoutHandlerInstance.String(), k8sClient.Namespace()))
 
 	// Delete the namespace as it was created by knuu.
 	logrus.Debugf("The namespace generated [%s] will be deleted", k8sClient.Namespace())
@@ -238,11 +234,7 @@
 
 	// Delete all labeled resources within the namespace.
 	// Unlike the previous command that excludes certain types, this command ensures that everything remaining is deleted.
-<<<<<<< HEAD
-	commands = append(commands, fmt.Sprintf("kubectl delete all,pvc,netpol,roles,serviceaccounts,rolebindings,configmaps -l knuu.sh/scope=%s -n %s", testScope, k8s.Namespace()))
-=======
-	commands = append(commands, fmt.Sprintf("kubectl delete all,pvc,netpol,roles,serviceaccounts,rolebindings,configmaps -l knuu.sh/scope=%s -n %s", k8s.SanitizeName(testScope), k8sClient.Namespace()))
->>>>>>> 1012d393
+	commands = append(commands, fmt.Sprintf("kubectl delete all,pvc,netpol,roles,serviceaccounts,rolebindings,configmaps -l knuu.sh/scope=%s -n %s", testScope, k8sClient.Namespace()))
 
 	finalCmd := strings.Join(commands, " && ")
 
