--- conflicted
+++ resolved
@@ -107,20 +107,6 @@
 			},
 		},
 		{
-<<<<<<< HEAD
-=======
-			name: "With custom Timeout",
-			options: Options{
-				Timeout: 30 * time.Minute,
-			},
-			expectedError: nil,
-			validateFunc: func(t *testing.T, k *Knuu) {
-				assert.NotNil(t, k)
-				assert.Equal(t, 30*time.Minute, k.timeout)
-			},
-		},
-		{
->>>>>>> 5ab858dc
 			name: "With custom Image Builder",
 			options: Options{
 				ImageBuilder: &kaniko.Kaniko{},
