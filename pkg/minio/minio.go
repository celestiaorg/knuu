package minio

import (
	"context"
	"fmt"
	"io"
	"time"

	"github.com/celestiaorg/knuu/pkg/k8s"

	miniogo "github.com/minio/minio-go/v7"
	"github.com/minio/minio-go/v7/pkg/credentials"
	"github.com/sirupsen/logrus"
	appsV1 "k8s.io/api/apps/v1"
	v1 "k8s.io/api/core/v1"
	"k8s.io/apimachinery/pkg/api/errors"
	"k8s.io/apimachinery/pkg/api/resource"
	metav1 "k8s.io/apimachinery/pkg/apis/meta/v1"
	"k8s.io/apimachinery/pkg/util/intstr"
)

const (
	ServiceName      = "minio-service"
	ServiceAPIPort   = 9000 // API port
	ServiceWebUIPort = 9001 // WebUI port
	DeploymentName   = "minio"
	Image            = "minio/minio:RELEASE.2024-03-30T09-41-56Z"
	StorageClassName = "standard" // standard | gp2 | default
	VolumeClaimName  = "minio-data"
	VolumeMountPath  = "/data"

	// The minio service is used internally, so not sure if it is ok to use constant key/secret
	rootUser     = "minioUser"     // Previously accessKey
	rootPassword = "minioPassword" // Previously secretKey

	waitRetry            = 5 * time.Second
	pvPrefix             = "minio-pv-"
	pvHostPath           = "/tmp/minio-pv"
	deploymentAppLabel   = "app"
	deploymentMinioLabel = "minio"
)

var (
	PVCStorageSize = resource.MustParse("1Gi")
)

type Minio struct {
	client    *miniogo.Client
	k8sClient k8s.KubeManager
}

type Config struct {
	Endpoint        string
	AccessKeyID     string
	SecretAccessKey string
}

func New(ctx context.Context, k8sClient k8s.KubeManager) (*Minio, error) {
	m := &Minio{
		k8sClient: k8sClient,
	}

	if err := m.deployMinio(ctx); err != nil {
		return nil, err
	}

	endpoint, err := m.getEndpoint(ctx)
	if err != nil {
		return nil, ErrMinioFailedToGetEndpoint.Wrap(err)
	}

	m.client, err = miniogo.New(endpoint, &miniogo.Options{
		Creds:  credentials.NewStaticV4(rootUser, rootPassword, ""),
		Secure: false,
	})
	if err != nil {
		return nil, ErrMinioFailedToInitializeClient.Wrap(err)
	}

	return m, nil
}

// Push pushes data (i.e. a reader) to Minio
func (m *Minio) Push(ctx context.Context, localReader io.Reader, minioFilePath, bucketName string) error {
	if m == nil {
		return ErrMinioNotInitialized
	}

	if err := m.createBucketIfNotExists(ctx, bucketName); err != nil {
		return ErrMinioFailedToCreateBucket.Wrap(err)
	}

	uploadInfo, err := m.client.PutObject(ctx, bucketName, minioFilePath, localReader, -1, miniogo.PutObjectOptions{})
	if err != nil {
		return ErrMinioFailedToUploadData.Wrap(err)
	}

	logrus.Debugf("Data uploaded successfully to %s in bucket %s", uploadInfo.Key, bucketName)
	return nil
}

// Delete deletes a file from Minio and fails if the content does not exist
func (m *Minio) Delete(ctx context.Context, minioFilePath, bucketName string) error {
	if m == nil {
		return ErrMinioNotInitialized
	}

	// Check if the object exists before attempting to delete
	_, err := m.client.StatObject(ctx, bucketName, minioFilePath, miniogo.StatObjectOptions{})
	if err != nil {
		return ErrMinioFailedToFindFileBeforeDeletion.Wrap(err)
	}

	err = m.client.RemoveObject(ctx, bucketName, minioFilePath, miniogo.RemoveObjectOptions{})
	if err != nil {
		return ErrMinioFailedToDeleteFile.Wrap(err)
	}

	logrus.Debugf("File %s deleted successfully from bucket %s", minioFilePath, bucketName)
	return nil
}

// GetURL returns an S3-compatible URL for a Minio file
func (m *Minio) GetURL(ctx context.Context, minioFilePath, bucketName string) (string, error) {
	if m == nil {
		return "", ErrMinioNotInitialized
	}

	// Set the expiration time for the URL (e.g., 24h from now)
	expiration := 24 * time.Hour

	// Generate a presigned URL for the object
	presignedURL, err := m.client.PresignedGetObject(ctx, bucketName, minioFilePath, expiration, nil)
	if err != nil {
		return "", ErrMinioFailedToGeneratePresignedURL.Wrap(err)
	}

	return presignedURL.String(), nil
}

func (m *Minio) GetConfigs(ctx context.Context) (*Config, error) {
	if m == nil {
		return nil, ErrMinioNotInitialized
	}

	endpoint, err := m.getEndpoint(ctx)
	if err != nil {
		return nil, ErrMinioFailedToGetEndpoint.Wrap(err)
	}

	return &Config{
		Endpoint:        endpoint,
		AccessKeyID:     rootUser,
		SecretAccessKey: rootPassword,
	}, nil
}

func (m *Minio) deployMinio(ctx context.Context) error {
	if err := m.createOrUpdateDeployment(ctx); err != nil {
		return ErrMinioFailedToStart.Wrap(err)
	}

	if err := m.waitForMinio(ctx); err != nil {
		return ErrMinioFailedToBeReady.Wrap(err)
	}

	if err := m.createOrUpdateService(ctx); err != nil {
		return ErrMinioFailedToCreateOrUpdateService.Wrap(err)
	}

	if err := m.k8sClient.WaitForService(ctx, ServiceName); err != nil {
		return ErrMinioFailedToBeReadyService.Wrap(err)
	}

	logrus.Debug("Minio deployed or updated successfully.")
	return nil
}

func (m *Minio) createOrUpdateDeployment(ctx context.Context) error {
	deploymentClient := m.k8sClient.Clientset().AppsV1().Deployments(m.k8sClient.Namespace())

	// Define the Minio deployment
	minioDeployment := &appsV1.Deployment{
		ObjectMeta: metav1.ObjectMeta{
			Name:      DeploymentName,
			Namespace: m.k8sClient.Namespace(),
		},
		Spec: appsV1.DeploymentSpec{
			Selector: &metav1.LabelSelector{
				MatchLabels: map[string]string{deploymentAppLabel: deploymentMinioLabel},
			},
			Template: v1.PodTemplateSpec{
				ObjectMeta: metav1.ObjectMeta{Labels: map[string]string{deploymentAppLabel: deploymentMinioLabel}},
				Spec: v1.PodSpec{
					Containers: []v1.Container{{
						Name:  DeploymentName,
						Image: Image,
						Env: []v1.EnvVar{
							{Name: "MINIO_ROOT_USER", Value: rootUser},
							{Name: "MINIO_ROOT_PASSWORD", Value: rootPassword},
						},
						Ports: []v1.ContainerPort{
							{ContainerPort: ServiceAPIPort},
							{ContainerPort: ServiceWebUIPort},
						},
						VolumeMounts: []v1.VolumeMount{{
							Name:      VolumeClaimName,
							MountPath: VolumeMountPath,
						}},
						Command: []string{
							"minio",
							"server",
							VolumeMountPath,
							"--console-address=:9001",
						},
					}},
					Volumes: []v1.Volume{{
						Name: VolumeClaimName,
						VolumeSource: v1.VolumeSource{
							PersistentVolumeClaim: &v1.PersistentVolumeClaimVolumeSource{
								ClaimName: VolumeClaimName,
							},
						},
					}},
				},
			},
		},
	}

	// Check if the deployment already exists
	_, err := deploymentClient.Get(ctx, DeploymentName, metav1.GetOptions{})
	if err != nil {
		if errors.IsNotFound(err) {
			// Deployment does not exist, create it
			err := m.createPVC(ctx,
				VolumeClaimName,
				PVCStorageSize,
				metav1.CreateOptions{},
			)
			if err != nil {
				return ErrMinioFailedToCreatePVC.Wrap(err)
			}
			_, err = deploymentClient.Create(ctx, minioDeployment, metav1.CreateOptions{})
			if err != nil {
				return ErrMinioFailedToCreateDeployment.Wrap(err)
			}
			logrus.Debug("Minio deployment created successfully.")
		} else {
			return ErrMinioFailedToGetDeployment.Wrap(err)
		}
	} else {
		// Deployment exists, update it
		_, err = deploymentClient.Update(ctx, minioDeployment, metav1.UpdateOptions{})
		if err != nil {
			return ErrMinioFailedToUpdateDeployment.Wrap(err)
		}
		logrus.Debug("Minio deployment updated successfully.")
	}

	return nil
}

func (m *Minio) createOrUpdateService(ctx context.Context) error {
	serviceClient := m.k8sClient.Clientset().CoreV1().Services(m.k8sClient.Namespace())

	// Define Minio service
	minioService := &v1.Service{
		ObjectMeta: metav1.ObjectMeta{
			Name:      ServiceName,
			Namespace: m.k8sClient.Namespace(),
		},
		Spec: v1.ServiceSpec{
			Selector: map[string]string{"app": "minio"},
			Ports: []v1.ServicePort{
				{
					Name:       "api",
					Protocol:   v1.ProtocolTCP,
					Port:       ServiceAPIPort,
					TargetPort: intstr.FromInt(ServiceAPIPort),
				},
				{
					Name:       "webui",
					Protocol:   v1.ProtocolTCP,
					Port:       ServiceWebUIPort,
					TargetPort: intstr.FromInt(ServiceWebUIPort),
				},
			},
			Type: v1.ServiceTypeLoadBalancer,
		},
	}

	// Check if Minio service already exists
	existingService, err := serviceClient.Get(ctx, ServiceName, metav1.GetOptions{})
	if err == nil {
		logrus.Debugf("Service `%s` already exists, updating.", ServiceName)
		minioService.ResourceVersion = existingService.ResourceVersion // Retain the existing resource version
		if _, err := serviceClient.Update(ctx, minioService, metav1.UpdateOptions{}); err != nil {
			return ErrMinioFailedToUpdateService.Wrap(err)
		}
		logrus.Debugf("Service %s updated successfully.", ServiceName)
		return nil
	}

	// Create Minio service if it does not exist
	if _, err := serviceClient.Create(ctx, minioService, metav1.CreateOptions{}); err != nil {
		return ErrMinioFailedToCreateService.Wrap(err)
	}

	logrus.Debugf("Service %s created successfully.", ServiceName)
	return nil
}

func (m *Minio) createBucketIfNotExists(ctx context.Context, bucketName string) error {
	if m.client == nil {
		return ErrMinioClientNotInitialized
	}

	exists, err := m.client.BucketExists(ctx, bucketName)
	if err != nil {
		return ErrMinioFailedToCheckBucket.Wrap(err)
	}
	if exists {
		return nil
	}

	if err := m.client.MakeBucket(ctx, bucketName, miniogo.MakeBucketOptions{}); err != nil {
		return ErrMinioFailedToCreateBucket.Wrap(err)
	}
	logrus.Debugf("Bucket `%s` created successfully.", bucketName)

	return nil
}

func (m *Minio) getEndpoint(ctx context.Context) (string, error) {
	minioService, err := m.k8sClient.Clientset().CoreV1().Services(m.k8sClient.Namespace()).Get(ctx, ServiceName, metav1.GetOptions{})
	if err != nil {
		return "", ErrMinioFailedToGetService.Wrap(err)
	}

	if minioService.Spec.Type == v1.ServiceTypeLoadBalancer {
		// Use the LoadBalancer's external IP
		if len(minioService.Status.LoadBalancer.Ingress) > 0 {
			return fmt.Sprintf("%s:%d", minioService.Status.LoadBalancer.Ingress[0].IP, minioService.Spec.Ports[0].Port), nil
		}
		return "", ErrMinioLoadBalancerIPNotAvailable
	}

	if minioService.Spec.Type == v1.ServiceTypeNodePort {
		// Use the Node IP and NodePort
		nodes, err := m.k8sClient.Clientset().CoreV1().Nodes().List(ctx, metav1.ListOptions{})
		if err != nil {
			return "", ErrMinioFailedToGetNodes.Wrap(err)
		}
		if len(nodes.Items) == 0 {
			return "", ErrMinioNoNodesFound
		}

		// Use the first node for simplicity, you might need to handle multiple nodes
		var nodeIP string
		for _, address := range nodes.Items[0].Status.Addresses {
			if address.Type == "ExternalIP" {
				nodeIP = address.Address
				break
			}
		}
		return fmt.Sprintf("%s:%d", nodeIP, minioService.Spec.Ports[0].NodePort), nil
	}

	return fmt.Sprintf("%s:%d", minioService.Spec.ClusterIP, minioService.Spec.Ports[0].Port), nil
}

func (m *Minio) waitForMinio(ctx context.Context) error {
	for {
		deployment, err := m.k8sClient.Clientset().AppsV1().Deployments(m.k8sClient.Namespace()).Get(ctx, DeploymentName, metav1.GetOptions{})
		if err == nil && deployment.Status.ReadyReplicas > 0 {
			break
		}

		select {
		case <-ctx.Done():
			return ErrMinioTimeoutWaitingForReady
		case <-time.After(waitRetry):
			// Retry after some seconds
		}
	}

	return nil
}

<<<<<<< HEAD
func (m *Minio) createPVC(ctx context.Context, pvcName string, storageSize resource.Quantity, createOptions metav1.CreateOptions) error {
	pvcClient := m.K8s.Clientset().CoreV1().PersistentVolumeClaims(m.K8s.Namespace())
=======
func (m *Minio) createPVC(ctx context.Context, pvcName string, storageSize string, createOptions metav1.CreateOptions) error {
	storageQt, err := resource.ParseQuantity(storageSize)
	if err != nil {
		return ErrMinioFailedToParseStorageSize.Wrap(err)
	}

	pvcClient := m.k8sClient.Clientset().CoreV1().PersistentVolumeClaims(m.k8sClient.Namespace())
>>>>>>> 5bfcf2d5

	// Check if PVC already exists
	_, err := pvcClient.Get(ctx, pvcName, metav1.GetOptions{})
	if err == nil {
		logrus.Debugf("PersistentVolumeClaim `%s` already exists.", pvcName)
		return nil
	}

	// Create a simple PersistentVolume if no suitable one is found
	pvList, err := m.k8sClient.Clientset().CoreV1().PersistentVolumes().List(ctx, metav1.ListOptions{})
	if err != nil {
		return ErrMinioFailedToListPersistentVolumes.Wrap(err)
	}

	var existingPV *v1.PersistentVolume
	for _, pv := range pvList.Items {
		// Not sure if this condition is ok
		if pv.Spec.Capacity[v1.ResourceStorage].Equal(storageSize) {
			existingPV = &pv
			break
		}
	}

	if existingPV == nil {
		// Create a simple PV if no existing PV is suitable
		_, err = m.k8sClient.Clientset().CoreV1().PersistentVolumes().Create(ctx, &v1.PersistentVolume{
			ObjectMeta: metav1.ObjectMeta{
				GenerateName: pvPrefix,
			},
			Spec: v1.PersistentVolumeSpec{
				Capacity: v1.ResourceList{
					v1.ResourceStorage: storageSize,
				},
				AccessModes: []v1.PersistentVolumeAccessMode{v1.ReadWriteOnce},
				PersistentVolumeSource: v1.PersistentVolumeSource{
					HostPath: &v1.HostPathVolumeSource{
						Path: pvHostPath,
					},
				},
			},
		}, createOptions)
		if err != nil {
			return ErrMinioFailedToCreatePersistentVolume.Wrap(err)
		}
	}
	logrus.Debugf("PersistentVolume `%s` created successfully.", existingPV.Name)

	// Create PVC with the existing or newly created PV
	pvc := &v1.PersistentVolumeClaim{
		ObjectMeta: metav1.ObjectMeta{
			Name:      pvcName,
			Namespace: m.k8sClient.Namespace(),
		},
		Spec: v1.PersistentVolumeClaimSpec{
			AccessModes: []v1.PersistentVolumeAccessMode{v1.ReadWriteOnce},
			Resources: v1.ResourceRequirements{
				Requests: v1.ResourceList{
					v1.ResourceStorage: storageSize,
				},
			},
		},
	}

	_, err = pvcClient.Create(ctx, pvc, createOptions)
	if err != nil {
		return ErrMinioFailedToCreatePersistentVolumeClaim.Wrap(err)
	}

	logrus.Debugf("PersistentVolumeClaim `%s` created successfully.", pvcName)
	return nil
}<|MERGE_RESOLUTION|>--- conflicted
+++ resolved
@@ -387,18 +387,9 @@
 	return nil
 }
 
-<<<<<<< HEAD
+
 func (m *Minio) createPVC(ctx context.Context, pvcName string, storageSize resource.Quantity, createOptions metav1.CreateOptions) error {
 	pvcClient := m.K8s.Clientset().CoreV1().PersistentVolumeClaims(m.K8s.Namespace())
-=======
-func (m *Minio) createPVC(ctx context.Context, pvcName string, storageSize string, createOptions metav1.CreateOptions) error {
-	storageQt, err := resource.ParseQuantity(storageSize)
-	if err != nil {
-		return ErrMinioFailedToParseStorageSize.Wrap(err)
-	}
-
-	pvcClient := m.k8sClient.Clientset().CoreV1().PersistentVolumeClaims(m.k8sClient.Namespace())
->>>>>>> 5bfcf2d5
 
 	// Check if PVC already exists
 	_, err := pvcClient.Get(ctx, pvcName, metav1.GetOptions{})
