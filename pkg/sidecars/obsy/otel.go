package obsy

import (
	"fmt"
)

const (
	localhostEndpoint = "localhost:%d"

	internalTelemetryEndpoint = "localhost:8888"
	internalTelemetryJobName  = "internal-telemetry"
	internalTelemetryInterval = "10s"
	basicTelemetryLevel       = "basic"

	basicAuthOTLPAuthAuthenticator = "basicauth/otlp"

	otlpReceiverName       = "otlp"
	prometheusReceiverName = "prometheus"
	jaegerReceiverName     = "jaeger"

	otlpHttpExporterName              = "otlphttp"
	jaegerExporterName                = "jaeger"
	prometheusExporterName            = "prometheus"
	prometheusRemoteWriteExporterName = "prometheusremotewrite"
	attributesProcessorName           = "attributes"

<<<<<<< HEAD
	scopeAttributeKey = "scope"
	insertAction      = "insert"

	// %s is the image tag, e.g. version
	otelAgentImage = "otel/opentelemetry-collector-contrib:%s"
)

var (
	otelMemoryRequest = resource.MustParse("100Mi")
	otelMemoryLimit   = resource.MustParse("200Mi")
	otelCpuLimit      = resource.MustParse("100m")
=======
	namespaceAttributeKey = "namespace"
	insertAction          = "insert"
>>>>>>> 7d12d70a
)

type OTelConfig struct {
	Extensions Extensions `yaml:"extensions,omitempty"`
	Receivers  Receivers  `yaml:"receivers,omitempty"`
	Exporters  Exporters  `yaml:"exporters,omitempty"`
	Service    Service    `yaml:"service,omitempty"`
	Processors Processors `yaml:"processors,omitempty"`
}

type Extensions struct {
	BasicAuthOTLP BasicAuthOTLP `yaml:"basicauth/otlp,omitempty"`
}

type BasicAuthOTLP struct {
	ClientAuth ClientAuth `yaml:"client_auth,omitempty"`
}

type ClientAuth struct {
	Username string `yaml:"username,omitempty"`
	Password string `yaml:"password,omitempty"`
}

type Receivers struct {
	OTLP       OTLP       `yaml:"otlp,omitempty"`
	Prometheus Prometheus `yaml:"prometheus,omitempty"`
	Jaeger     Jaeger     `yaml:"jaeger,omitempty"`
}

type OTLP struct {
	Protocols OTLPProtocols `yaml:"protocols,omitempty"`
}

type OTLPProtocols struct {
	HTTP OTLPHTTP `yaml:"http,omitempty"`
}

type OTLPHTTP struct {
	Endpoint string `yaml:"endpoint,omitempty"`
}

type Prometheus struct {
	Config PrometheusConfig `yaml:"config,omitempty"`
}

type PrometheusConfig struct {
	ScrapeConfigs []ScrapeConfig `yaml:"scrape_configs,omitempty"`
}

type ScrapeConfig struct {
	JobName        string         `yaml:"job_name,omitempty"`
	ScrapeInterval string         `yaml:"scrape_interval,omitempty"`
	StaticConfigs  []StaticConfig `yaml:"static_configs,omitempty"`
}

type StaticConfig struct {
	Targets []string `yaml:"targets,omitempty"`
}

type Jaeger struct {
	Protocols JaegerProtocols `yaml:"protocols,omitempty"`
}

type JaegerProtocols struct {
	GRPC          JaegerGRPC          `yaml:"grpc,omitempty"`
	ThriftCompact JaegerThriftCompact `yaml:"thrift_compact,omitempty"`
	ThriftHTTP    JaegerThriftHTTP    `yaml:"thrift_http,omitempty"`
}

type JaegerGRPC struct {
	Endpoint string `yaml:"endpoint,omitempty"`
}

type JaegerThriftCompact struct {
	Endpoint string `yaml:"endpoint,omitempty"`
}

type JaegerThriftHTTP struct {
	Endpoint string `yaml:"endpoint,omitempty"`
}

type Exporters struct {
	OTLPHTTP              OTLPHTTPExporter              `yaml:"otlphttp,omitempty"`
	Jaeger                JaegerExporter                `yaml:"jaeger,omitempty"`
	Prometheus            PrometheusExporter            `yaml:"prometheus,omitempty"`
	PrometheusRemoteWrite PrometheusRemoteWriteExporter `yaml:"prometheusremotewrite,omitempty"`
}

type OTLPHTTPExporter struct {
	Auth     OTLPAuth `yaml:"auth,omitempty"`
	Endpoint string   `yaml:"endpoint,omitempty"`
}

type OTLPAuth struct {
	Authenticator string `yaml:"authenticator,omitempty"`
}

type JaegerExporter struct {
	Endpoint string `yaml:"endpoint,omitempty"`
	TLS      TLS    `yaml:"tls,omitempty"`
}

type PrometheusExporter struct {
	Endpoint string `yaml:"endpoint,omitempty"`
}

type PrometheusRemoteWriteExporter struct {
	Endpoint string `yaml:"endpoint,omitempty"`
	TLS      TLS    `yaml:"tls,omitempty"`
}

type TLS struct {
	Insecure bool `yaml:"insecure,omitempty"`
}

type Service struct {
	Extensions []string  `yaml:"extensions,omitempty"`
	Pipelines  Pipelines `yaml:"pipelines,omitempty"`
	Telemetry  Telemetry `yaml:"telemetry,omitempty"` // Added Telemetry field
}

type Telemetry struct {
	Metrics MetricsTelemetry `yaml:"metrics,omitempty"`
}

type MetricsTelemetry struct {
	Address string `yaml:"address,omitempty"`
	Level   string `yaml:"level,omitempty"` // Options are basic, normal, detailed
}

type Pipelines struct {
	Metrics Metrics `yaml:"metrics,omitempty"`
	Traces  Traces  `yaml:"traces,omitempty"`
}

type Metrics struct {
	Receivers  []string `yaml:"receivers,omitempty"`
	Exporters  []string `yaml:"exporters,omitempty"`
	Processors []string `yaml:"processors,omitempty"`
}

type Traces struct {
	Receivers  []string `yaml:"receivers,omitempty"`
	Exporters  []string `yaml:"exporters,omitempty"`
	Processors []string `yaml:"processors,omitempty"`
}

type Processors struct {
	Batch         Batch         `yaml:"batch,omitempty"`
	MemoryLimiter MemoryLimiter `yaml:"memory_limiter,omitempty"`
	Attributes    Attributes    `yaml:"attributes,omitempty"`
}

type Batch struct{}

type MemoryLimiter struct {
	LimitMiB      int    `yaml:"limit_mib,omitempty"`
	SpikeLimitMiB int    `yaml:"spike_limit_mib,omitempty"`
	CheckInterval string `yaml:"check_interval,omitempty"`
}

type Attributes struct {
	Actions []Action `yaml:"actions,omitempty"`
}

type Action struct {
	Key    string `yaml:"key,omitempty"`
	Value  string `yaml:"value,omitempty"`
	Action string `yaml:"action,omitempty"`
}

func (o *Obsy) createExtensions() Extensions {
	if o.obsyConfig.otlpEndpoint == "" || o.obsyConfig.otlpUsername == "" || o.obsyConfig.otlpPassword == "" {
		return Extensions{}
	}

	return Extensions{
		BasicAuthOTLP: BasicAuthOTLP{
			ClientAuth: ClientAuth{
				Username: o.obsyConfig.otlpUsername,
				Password: o.obsyConfig.otlpPassword,
			},
		},
	}
}

func (o *Obsy) createOtlpReceiver() OTLP {
	return OTLP{
		Protocols: OTLPProtocols{
			HTTP: OTLPHTTP{
				Endpoint: fmt.Sprintf(localhostEndpoint, o.obsyConfig.otlpPort),
			},
		},
	}
}

func (o *Obsy) createPrometheusReceiver() Prometheus {
	return Prometheus{
		Config: PrometheusConfig{
			ScrapeConfigs: []ScrapeConfig{
				{
					JobName:        o.obsyConfig.prometheusEndpointJobName,
					ScrapeInterval: o.obsyConfig.prometheusEndpointScrapeInterval,
					StaticConfigs: []StaticConfig{
						{
							Targets: []string{fmt.Sprintf(localhostEndpoint, o.obsyConfig.prometheusEndpointPort)},
						},
					},
				},
				{
					JobName:        internalTelemetryJobName,
					ScrapeInterval: internalTelemetryInterval,
					StaticConfigs: []StaticConfig{
						{
							Targets: []string{internalTelemetryEndpoint},
						},
					},
				},
			},
		},
	}
}

func (o *Obsy) createJaegerReceiver() Jaeger {
	return Jaeger{
		Protocols: JaegerProtocols{
			GRPC: JaegerGRPC{Endpoint: fmt.Sprintf(localhostEndpoint, o.obsyConfig.jaegerGrpcPort)},
			ThriftCompact: JaegerThriftCompact{
				Endpoint: fmt.Sprintf(localhostEndpoint, o.obsyConfig.jaegerThriftCompactPort),
			},
			ThriftHTTP: JaegerThriftHTTP{
				Endpoint: fmt.Sprintf(localhostEndpoint, o.obsyConfig.jaegerThriftHttpPort),
			},
		},
	}
}

func (o *Obsy) createReceivers() Receivers {
	receivers := Receivers{}

	if o.obsyConfig.otlpPort != 0 {
		receivers.OTLP = o.createOtlpReceiver()
	}

	if o.obsyConfig.prometheusEndpointPort != 0 {
		receivers.Prometheus = o.createPrometheusReceiver()
	}

	if o.obsyConfig.jaegerGrpcPort != 0 {
		receivers.Jaeger = o.createJaegerReceiver()
	}

	return receivers
}

func (o *Obsy) createOtlpHttpExporter() OTLPHTTPExporter {
	exporter := OTLPHTTPExporter{
		Endpoint: o.obsyConfig.otlpEndpoint,
	}

	if o.obsyConfig.otlpUsername != "" && o.obsyConfig.otlpPassword != "" {
		exporter.Auth = OTLPAuth{
			Authenticator: basicAuthOTLPAuthAuthenticator,
		}
	}

	return exporter
}

func (o *Obsy) createJaegerExporter() JaegerExporter {
	return JaegerExporter{
		Endpoint: o.obsyConfig.jaegerEndpoint,
		TLS: TLS{
			Insecure: true,
		},
	}
}

func (o *Obsy) createPrometheusExporter() PrometheusExporter {
	return PrometheusExporter{
		Endpoint: o.obsyConfig.prometheusExporterEndpoint,
	}
}

func (o *Obsy) createPrometheusRemoteWriteExporter() PrometheusRemoteWriteExporter {
	return PrometheusRemoteWriteExporter{
		Endpoint: o.obsyConfig.prometheusRemoteWriteExporterEndpoint,
		TLS: TLS{
			Insecure: true,
		},
	}
}

func (o *Obsy) createExporters() Exporters {
	exporters := Exporters{}

	if o.obsyConfig.otlpEndpoint != "" {
		exporters.OTLPHTTP = o.createOtlpHttpExporter()
	}

	if o.obsyConfig.jaegerEndpoint != "" {
		exporters.Jaeger = o.createJaegerExporter()
	}

	if o.obsyConfig.prometheusEndpointPort != 0 {
		exporters.Prometheus = o.createPrometheusExporter()
	}

	if o.obsyConfig.prometheusRemoteWriteExporterEndpoint != "" {
		exporters.PrometheusRemoteWrite = o.createPrometheusRemoteWriteExporter()
	}

	return exporters
}

func (o *Obsy) prepareMetricsForServicePipeline() Metrics {
	metrics := Metrics{}
	if o.obsyConfig.otlpPort != 0 {
		metrics.Receivers = append(metrics.Receivers, otlpReceiverName)
	}
	if o.obsyConfig.prometheusEndpointPort != 0 {
		metrics.Receivers = append(metrics.Receivers, prometheusReceiverName)
	}
	if o.obsyConfig.otlpEndpoint != "" {
		metrics.Exporters = append(metrics.Exporters, otlpHttpExporterName)
	}
	if o.obsyConfig.prometheusExporterEndpoint != "" {
		metrics.Exporters = append(metrics.Exporters, prometheusExporterName)
	}
	if o.obsyConfig.prometheusRemoteWriteExporterEndpoint != "" {
		metrics.Exporters = append(metrics.Exporters, prometheusRemoteWriteExporterName)
	}
	metrics.Processors = []string{attributesProcessorName}
	return metrics
}

func (o *Obsy) prepareTracesForServicePipeline() Traces {
	traces := Traces{}
	if o.obsyConfig.otlpPort != 0 {
		traces.Receivers = append(traces.Receivers, otlpReceiverName)
	}
	if o.obsyConfig.jaegerGrpcPort != 0 || o.obsyConfig.jaegerThriftCompactPort != 0 || o.obsyConfig.jaegerThriftHttpPort != 0 {
		traces.Receivers = append(traces.Receivers, jaegerReceiverName)
	}
	if o.obsyConfig.otlpEndpoint != "" {
		traces.Exporters = append(traces.Exporters, otlpHttpExporterName)
	}
	if o.obsyConfig.jaegerEndpoint != "" {
		traces.Exporters = append(traces.Exporters, jaegerExporterName)
	}
	traces.Processors = []string{attributesProcessorName}
	return traces
}

func (o *Obsy) createService() Service {
	var extensions []string
	if o.obsyConfig.otlpEndpoint != "" && o.obsyConfig.otlpUsername != "" && o.obsyConfig.otlpPassword != "" {
		extensions = append(extensions, basicAuthOTLPAuthAuthenticator)
	}

	pipelines := Pipelines{}
	pipelines.Metrics = o.prepareMetricsForServicePipeline()
	pipelines.Traces = o.prepareTracesForServicePipeline()

	telemetry := Telemetry{
		Metrics: MetricsTelemetry{
			Address: internalTelemetryEndpoint,
			Level:   basicTelemetryLevel,
		},
	}

	return Service{
		Extensions: extensions,
		Pipelines:  pipelines,
		Telemetry:  telemetry,
	}
}

func (o *Obsy) createProcessors(scope string) Processors {
	processors := Processors{}

	processors.Attributes = Attributes{
		Actions: []Action{
			{
				Key:    scopeAttributeKey,
				Value:  scope,
				Action: insertAction,
			},
		},
	}

	return processors
}<|MERGE_RESOLUTION|>--- conflicted
+++ resolved
@@ -24,22 +24,8 @@
 	prometheusRemoteWriteExporterName = "prometheusremotewrite"
 	attributesProcessorName           = "attributes"
 
-<<<<<<< HEAD
 	scopeAttributeKey = "scope"
 	insertAction      = "insert"
-
-	// %s is the image tag, e.g. version
-	otelAgentImage = "otel/opentelemetry-collector-contrib:%s"
-)
-
-var (
-	otelMemoryRequest = resource.MustParse("100Mi")
-	otelMemoryLimit   = resource.MustParse("200Mi")
-	otelCpuLimit      = resource.MustParse("100m")
-=======
-	namespaceAttributeKey = "namespace"
-	insertAction          = "insert"
->>>>>>> 7d12d70a
 )
 
 type OTelConfig struct {
